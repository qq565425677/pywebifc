--- conflicted
+++ resolved
@@ -42,6 +42,7 @@
     "build-web-ifc-api-mjs": "make-dir dist && esbuild dist/web-ifc-api.ts --bundle --format=esm --external:path --external:fs --external:perf_hooks --outfile=./dist/web-ifc-api.js",
     "build-web-ifc-api-browser": "make-dir dist && esbuild dist/web-ifc-api.ts --bundle --format=iife --global-name=WebIFC --external:path --external:fs --external:perf_hooks --outfile=./dist/web-ifc-api-browser.js",
     "build-web-ifc-api-node": "make-dir dist && esbuild dist/web-ifc-api.ts --bundle --platform=node --outfile=./dist/web-ifc-api-node.js",
+    "ts-lint" : "eslint dist --ext .ts",
     "build-viewer": "cd examples/viewer/ && npm run build",
     "serve-viewer": "npm run build-viewer && cd examples/viewer/ && npm run start",
     "dev": "npm run build-viewer && concurrently --kill-others \"npm-watch\" \"cd examples/viewer && npm run start\"",
@@ -84,13 +85,9 @@
     "npm-watch": "^0.10.0",
     "three": "^0.130.1",
     "ts-jest": "^27.0.7",
-<<<<<<< HEAD
     "ts-node": "^10.9.1",
     "typescript": "^4.3.5",
     "make-dir-cli": "^3.0.0"
-=======
-    "typescript": "^4.9.4"
->>>>>>> 71635398
   },
   "browser": {
     "crypto": false,
