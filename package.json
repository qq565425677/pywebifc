{
  "name": "web-ifc",
  "version": "0.0.68",
  "description": "ifc loading on the web",
  "module": "./web-ifc-api.js",
  "main": "./web-ifc-api-node.js",
  "exports": {
    ".": {
      "require": "./web-ifc-api-node.js",
      "node": "./web-ifc-api-node.js",
      "import": "./web-ifc-api.js",
      "browser": "./web-ifc-api.js"
    },
<<<<<<< HEAD
    "./*": "./*"
=======
    "./web-ifc.wasm": "./web-ifc.wasm",
    "./web-ifc-mt.wasm": "./web-ifc-mt.wasm",
    "./web-ifc-node.wasm": "./web-ifc-node.wasm"
>>>>>>> c8151f2f
  },
  "pckg-gui": {},
  "scripts": {
    "gen-schema": "cd src/schema-generator && ts-node gen_functional_types.ts",
    "setup-env": "emsdk_env",
    "setup-mingw": "mingw-get instal msys-make gettext",
    "build-release": "npm run build-wasm-release && npm run build-api && npm run build-cleanup",
    "build-cleanup": "rimraf dist/helpers/log.ts && rimraf dist/helpers/properties.ts && rimraf dist/web-ifc-api.ts && rimraf dist/ifc-schema.ts",
    "build-debug": "npm run build-wasm-debug && npm run build-api && npm run build-cleanup",
    "publish-repo": "npm run set-version && cd dist && npm publish",
    "build-publish-repo": "npm run build-release && cpy ./npmrc ./dist/  --rename=.npmrc && cd dist && npm publish",
    "copy-to-dist": "make-dir dist && cpy \"src/cpp/build_wasm/*.js\" dist &&  cpy \"src/cpp/build_wasm/*.wasm\" dist ",
    "copy-debug-to-dist": "make-dir dist && cpy \"src/cpp/build_wasm_debug/*.js\" dist &&  cpy \"src/cpp/build_wasm_debug/*.wasm\" dist ",
    "build-wasm-debug": "make-dir src/cpp/build_wasm_debug && cd src/cpp/build_wasm_debug && emcmake cmake .. -DEMSCRIPTEN=true -DCMAKE_BUILD_TYPE=Debug   && emmake make && npm run copy-debug-to-dist",
    "build-wasm-release": "make-dir src/cpp/build_wasm     && cd src/cpp/build_wasm       && emcmake cmake .. -DEMSCRIPTEN=true -DCMAKE_BUILD_TYPE=Release && emmake make && npm run copy-to-dist",
    "build-api": "make-dir dist/helpers && npm run build-ts-api && npm run build-web-ifc-api-browser && npm run build-web-ifc-api-node && npm run build-web-ifc-api-iife &&cpy README.md dist && cpy package.json dist",
    "build-ts-api": "make-dir dist/helpers && cpy \"src/ts/*.ts\" dist && cpy \"src/ts/helpers/*\" dist/helpers --flat && tsc  --incremental --emitDeclarationOnly && cpy dist/web-ifc-api.d.ts . --rename=web-ifc-api-node.d.ts",
    "build-web-ifc-api-node": "make-dir dist && esbuild dist/web-ifc-api.ts --define:__WASM_PATH__=\\\"./web-ifc-node\\\" --bundle --platform=node --outfile=./dist/web-ifc-api-node.js",
    "build-web-ifc-api-browser": "make-dir dist && esbuild dist/web-ifc-api.ts --bundle --format=esm --define:__WASM_PATH__=\\\"./web-ifc\\\" --outfile=./dist/web-ifc-api.js",
    "build-web-ifc-api-iife": "make-dir dist && esbuild dist/web-ifc-api.ts --bundle --format=iife --define:__WASM_PATH__=\\\"./web-ifc\\\" --global-name=WebIFC --outfile=./dist/web-ifc-api-iife.js",
    "build-viewer": "cd examples/viewer/ && make-dir dist && node makesrc.js && esbuild --bundle web-ifc-viewer.ts --outfile=./dist/web-ifc-viewer.js && rimraf ts_src.js && cpy index.html dist && cpy ../../dist/web-ifc.wasm dist/web-ifc.wasm && cpy ../../dist/web-ifc-mt.worker.js dist/web-ifc-mt.worker.js && cpy ../../dist/web-ifc-mt.wasm dist/web-ifc-mt.wasm && cpy ../example.ifc dist/example.ifc",
    "dev": "npm run build-viewer && cd examples/viewer/dist && ws -p 8080 --cors.opener-policy same-origin --cors.embedder-policy require-cor",
    "docker-build": "docker build -t web-ifc .",
    "docker-run": "npm run docker-run-container && npm run docker-get-compiled-files ",
    "docker-run-container": "docker run --rm -d -p 3000:5000 --name web-ifc-container web-ifc",
    "docker-get-compiled-files": "docker cp web-ifc-container:/web-ifc-app/dist .",
    "postversion": "node src/setversion.js",
    "benchmark": "ts-node ./tests/benchmark/benchmark.ts",
    "regression": "node --max-old-space-size=8192 ./tests/regression/regression.mjs",
    "regression-update": "node --max-old-space-size=8192 ./tests/regression/regression.mjs update",
    "test": "jest  --runInBand ",
    "gen-docs": "typedoc --out dist/docs && cpy ./banner.png ./dist/docs",
    "usage_example": "cd examples/usage  && ts-node index.ts"
  },
  "author": "web-ifc",
  "files": [
    "*"
  ],
  "devDependencies": {
    "@types/jest": "^27.5.2",
    "@types/three": "^0.173.0",
    "adm-zip": "^0.5.10",
    "cpy-cli": "^5.0.0",
    "esbuild": "^0.25.0",
    "jest": "^27.4.2",
    "local-web-server": "^5.2.1",
    "make-dir-cli": "^4.0.0",
    "monaco-editor": "^0.52.0",
    "rimraf": "^6.0.0",
    "three": "^0.173.0",
    "ts-jest": "^27.0.7",
    "ts-node": "^10.9.1",
    "typedoc": "^0.26.3",
    "typescript": "^4.7.0",
    "vblob": "^1.1.0"
  },
  "browser": {
    "crypto": false,
    "path": false,
    "fs": false
  },
  "dependencies": {
    "glm": "^1.0.0"
  }
}<|MERGE_RESOLUTION|>--- conflicted
+++ resolved
@@ -11,13 +11,7 @@
       "import": "./web-ifc-api.js",
       "browser": "./web-ifc-api.js"
     },
-<<<<<<< HEAD
     "./*": "./*"
-=======
-    "./web-ifc.wasm": "./web-ifc.wasm",
-    "./web-ifc-mt.wasm": "./web-ifc-mt.wasm",
-    "./web-ifc-node.wasm": "./web-ifc-node.wasm"
->>>>>>> c8151f2f
   },
   "pckg-gui": {},
   "scripts": {
