import { IfcAPI, LogLevel,ms, Schemas, IFCAXIS2PLACEMENT3D,IFCLENGTHMEASURE,IFCCARTESIANPOINT,IFCAXIS2PLACEMENT2D,IFCCIRCLEPROFILEDEF,IFCDIRECTION,IFCREAL,IFCPOSITIVELENGTHMEASURE,IFCCOLUMN,IFCEXTRUDEDAREASOLID,IFCGLOBALLYUNIQUEID,IFCLABEL,IFCIDENTIFIER } from '../../dist/web-ifc-api';
import { IfcThree } from './web-ifc-three';
import { Init3DView, InitBasicScene, scene } from './web-ifc-scene';
import * as Monaco from 'monaco-editor';
import * as ts_decl from "./ts_src";
import * as ts from "typescript";
import { exampleCode } from './example';

let ifcAPI = new IfcAPI();
ifcAPI.SetWasmPath("")
let ifcThree = new IfcThree(ifcAPI);

let timeout = undefined;

function Edited(monacoEditor: Monaco.editor.IStandaloneCodeEditor)
{
    let code = monacoEditor.getValue();

    window.localStorage.setItem('code', code);
    console.log("Saved code...");

}

if (typeof window != 'undefined')
{
//@ts-ignore
window.InitMonaco = (monaco: any) => {
    console.log(ts_decl.ifc_schema);
    // validation settings
    monaco.languages.typescript.typescriptDefaults.setDiagnosticsOptions({
        noSemanticValidation: true,
        noSyntaxValidation: true
    });
    
    // compiler options
    monaco.languages.typescript.typescriptDefaults.setCompilerOptions({
        target: monaco.languages.typescript.ScriptTarget.ES6,
        allowNonTsExtensions: true
    });
    //@ts-ignore
    console.log(monaco.languages.typescript.typescriptDefaults.addExtraLib(ts_decl.ifc_schema));
    console.log(monaco.languages.typescript.typescriptDefaults.addExtraLib(ts_decl.wifcapi));
}
}

function initMonacoEditor(monacoEditor: Monaco.editor.IStandaloneCodeEditor)
{
    let item = window.localStorage.getItem("code");
    if (item)
    {
        monacoEditor.setValue(item);
    }
    else
    {
        monacoEditor.setValue(exampleCode);
    }

    monacoEditor.onDidChangeModelContent((e) => {
        if (timeout)
        {
            clearTimeout(timeout);
        }
        timeout = setTimeout(() => Edited(monacoEditor), 1000);
    });

    setTimeout(() => {
        Edited(monacoEditor);
    }, 1000);
}

if (typeof window != 'undefined')
{
//@ts-ignore
window.InitWebIfcViewer = async (monacoEditor: Monaco.editor.IStandaloneCodeEditor) => {
  await ifcAPI.Init();
  ifcAPI.SetLogLevel(LogLevel.LOG_LEVEL_INFO);
  initMonacoEditor(monacoEditor);
  const fileInput = document.getElementById('finput');
  fileInput.addEventListener('change', fileInputChanged);
  const codereset = document.getElementById('rcode');
  codereset.addEventListener('click', resetCode);
  const coderun = document.getElementById('runcode');
  coderun.addEventListener('click', runCode);
  Init3DView();
};
}

async function runCode() {
  let model = ifcAPI.CreateModel({schema: Schemas.IFC4});

  scene.clear();
  InitBasicScene();

  let code = window.localStorage.getItem('code');
  let compiled = ts.transpileModule(code, { compilerOptions: { module: ts.ModuleKind.CommonJS }})

  // this is where we do evil stuff
  {
      console.log(` --- Starting EVAL!`);
      eval("(function (ifcAPI,IFCAXIS2PLACEMENT3D,IFCLENGTHMEASURE,IFCCARTESIANPOINT,IFCAXIS2PLACEMENT2D,IFCCIRCLEPROFILEDEF,IFCDIRECTION,IFCREAL,IFCPOSITIVELENGTHMEASURE,IFCCOLUMN,IFCEXTRUDEDAREASOLID,IFCGLOBALLYUNIQUEID,IFCLABEL,IFCIDENTIFIER) {"+compiled.outputText+"})")(ifcAPI,IFCAXIS2PLACEMENT3D,IFCLENGTHMEASURE,IFCCARTESIANPOINT,IFCAXIS2PLACEMENT2D,IFCCIRCLEPROFILEDEF,IFCDIRECTION,IFCREAL,IFCPOSITIVELENGTHMEASURE,IFCCOLUMN,IFCEXTRUDEDAREASOLID,IFCGLOBALLYUNIQUEID,IFCLABEL,IFCIDENTIFIER);
      console.log(` --- Ending EVAL!`);
  }


  let ifcData = ifcAPI.SaveModel(model);
  let ifcDataString = new TextDecoder('ascii').decode(ifcData);
  console.log(ifcDataString);

  ifcAPI.CloseModel(model);

  let m2 = ifcAPI.OpenModel(ifcData);
  ifcThree.LoadAllGeometry(scene, m2);
}

async function resetCode() {
    window.localStorage.setItem('code', exampleCode);
    location.reload();
}

async function fileInputChanged() {
  let fileInput = <HTMLInputElement>document.getElementById('finput');
  if (fileInput.files.length == 0) return console.log('No files selected!');
  const file = fileInput.files[0];
  const reader = getFileReader(fileInput);
  reader.readAsArrayBuffer(file);
}

function getFileReader(fileInput: HTMLInputElement){
  var reader = new FileReader();
  reader.onload = () => {
    const data = getData(reader);
    LoadModel(data);
    fileInput.value = '';
  };
  return reader;
}

function getData(reader : FileReader){
  const startRead = ms();
  //@ts-ignore
  const data = new Uint8Array(reader.result);
  const readTime = ms() - startRead;
  console.log(`Reading took ${readTime} ms`);
  return data;
}

async function LoadModel(data: Uint8Array) {
    const start = ms();
    //TODO: This needs to be fixed in the future to rely on elalish/manifold
    const modelID = ifcAPI.OpenModel(data, { COORDINATE_TO_ORIGIN: true, USE_FAST_BOOLS: true }); 
    const time = ms() - start;
    console.log(`Opening model took ${time} ms`);
    ifcThree.LoadAllGeometry(scene, modelID);

    // log errors to console
    let errors = ifcAPI.GetAndClearErrors(modelID);
    for (let i = 0; i < errors.size(); i++)
    {
        console.log(errors.get(i));
    }

    if(ifcAPI.GetModelSchema(modelID) == 'IFC2X3' || ifcAPI.GetModelSchema(modelID) == 'IFC4')
    {   
        //Example to get all types used in the model
        let types = await ifcAPI.GetAllTypesOfModel(modelID);
        if(types)
        {
            for (let i = 0; i < types.length; i++) {
                let type = types[i];
                //console.log(type);
                //console.log(type.typeID);
                //console.log(type.typeName);
            }
        }
    }

    if( ifcAPI.GetModelSchema(modelID) == 'IFC4X3_RC4')
    {
        // This function should activate only if we are in IFC4X3
        let alignments = await ifcAPI.GetAllAlignments(modelID);
        console.log("Alignments: ", alignments);
    }
<<<<<<< HEAD


=======
>>>>>>> a5033efe

    ifcAPI.CloseModel(modelID);
}<|MERGE_RESOLUTION|>--- conflicted
+++ resolved
@@ -180,11 +180,6 @@
         let alignments = await ifcAPI.GetAllAlignments(modelID);
         console.log("Alignments: ", alignments);
     }
-<<<<<<< HEAD
-
-
-=======
->>>>>>> a5033efe
 
     ifcAPI.CloseModel(modelID);
 }