/* This Source Code Form is subject to the terms of the Mozilla Public
 * License, v. 2.0. If a copy of the MPL was not distributed with this
 * file, You can obtain one at https://mozilla.org/MPL/2.0/. */

#if defined(DEBUG_DUMP_SVG)  || defined(DUMP_CSG_MESHES)
    #include "../test/io_helpers.h"
#endif

#include "IfcGeometryProcessor.h"
#include <glm/gtx/transform.hpp>
#include "representation/geometry.h"
#include "operations/geometryutils.h"
#include "operations/curve-utils.h"
#include "operations/mesh_utils.h"
#include <fuzzy/fuzzy-bools.h>


namespace webifc::geometry
{
    IfcGeometryProcessor::IfcGeometryProcessor(const webifc::parsing::IfcLoader &loader, webifc::utility::LoaderErrorHandler &errorHandler,const webifc::schema::IfcSchemaManager &schemaManager,uint16_t circleSegments, bool coordinateToOrigin)
    :  _geometryLoader(loader, errorHandler,schemaManager,circleSegments), _loader(loader), _errorHandler(errorHandler), _schemaManager(schemaManager), _coordinateToOrigin(coordinateToOrigin), _circleSegments(circleSegments)
    {}

    IfcGeometryLoader IfcGeometryProcessor::GetLoader() const
    {
        return _geometryLoader;
    }   

    void IfcGeometryProcessor::SetTransformation(const glm::dmat4 &val)
    {
        _transformation = val;
    }

    IfcGeometry &IfcGeometryProcessor::GetGeometry(uint32_t expressID)
    {
        return _expressIDToGeometry[expressID];
    }

    void IfcGeometryProcessor::Clear()
    {
        _expressIDToGeometry = {};
    }


    glm::dmat4 IfcGeometryProcessor::GetCoordinationMatrix()
    {
        return _coordinationMatrix;
    }

    IfcComposedMesh IfcGeometryProcessor::GetMeshByLine(uint32_t lineID)
    {
        auto &line = _loader.GetLine(lineID);

        std::optional<glm::dvec4> styledItemColor;
        auto &styledItems = _geometryLoader.GetStyledItems();
        auto &relMaterials = _geometryLoader.GetRelMaterials();
        auto &materialDefinitions = _geometryLoader.GetMaterialDefinitions();
        auto &relVoids = _geometryLoader.GetRelVoids();
            // auto &relAggregates = _loader.GetRelAggregates();

        auto styledItem = styledItems.find(line.expressID);
        if (styledItem != styledItems.end())
        {
            auto items = styledItem->second;
            for (auto item : items)
            {
                styledItemColor = _geometryLoader.GetColor(item.second);
                if (styledItemColor) break;
            }
        }

        if (!styledItemColor)
        {
            auto material = relMaterials.find(line.expressID);
            if (material != relMaterials.end())
            {
                auto &materials = material->second;
                for (auto item : materials)
                {
                    if (materialDefinitions.count(item.second) != 0)
                    {
                        auto &defs = materialDefinitions.at(item.second);
                        for (auto def : defs)
                        {
                            styledItemColor = _geometryLoader.GetColor(def.second);
                            if (styledItemColor) break;
                        }
                    }

                        // if no color found, check material itself
                    if (!styledItemColor)
                    {
                        styledItemColor = _geometryLoader.GetColor(item.second);
                        if (styledItemColor) break;
                    }
                }
            }
        }

        IfcComposedMesh mesh;
        mesh.expressID = line.expressID;
        mesh.hasColor = styledItemColor.has_value();
        if (!styledItemColor) mesh.color = glm::dvec4(1.0);
        else mesh.color = styledItemColor.value();
        mesh.transformation = glm::dmat4(1);

        if (_schemaManager.IsIfcElement(line.ifcType))
        {
            _loader.MoveToArgumentOffset(line, 5);
            uint32_t localPlacement = 0;
            if (_loader.GetTokenType() == parsing::IfcTokenType::REF)
            {
                _loader.StepBack();
                localPlacement = _loader.GetRefArgument();
            }
            uint32_t ifcPresentation = 0;
            if (_loader.GetTokenType() == parsing::IfcTokenType::REF)
            {
                _loader.StepBack();
                ifcPresentation = _loader.GetRefArgument();
            }

            if (localPlacement != 0 && _loader.IsValidExpressID(localPlacement))
            {
                mesh.transformation = _geometryLoader.GetLocalPlacement(localPlacement);
            }

            if (ifcPresentation != 0 && _loader.IsValidExpressID(ifcPresentation))
            {
                mesh.children.push_back(GetMesh(ifcPresentation));
            }

                /*
                // not sure if aggregates are needed here...
                // add aggregates before applying voids!
                auto relAggIt = relAggregates.find(line.expressID);
                if (relAggIt != relAggregates.end() && !relAggIt->second.empty())
                {
                    for (auto relAggExpressID : relAggIt->second)
                    {
                        // hacky fix to avoid double application of the parent matrix
                        auto aggMesh = GetMesh(relAggExpressID);
                        aggMesh.transformation *= glm::inverse(mesh.transformation);
                        mesh.children.push_back(aggMesh);
                    }
                }
                */

            auto relVoidsIt = relVoids.find(line.expressID);

            if (relVoidsIt != relVoids.end() && !relVoidsIt->second.empty())
            {
                IfcComposedMesh resultMesh;

                auto origin = GetOrigin(mesh, _expressIDToGeometry);
                auto normalizeMat = glm::translate(-origin);
                auto flatElementMeshes = flatten(mesh, _expressIDToGeometry, normalizeMat);
                auto elementColor = mesh.GetColor();

                IfcGeometry finalGeometry;

                if (flatElementMeshes.size() != 0)
                {

                    std::vector<IfcGeometry> voidGeoms;

                    for (auto relVoidExpressID : relVoidsIt->second)
                    {
                        IfcComposedMesh voidGeom = GetMesh(relVoidExpressID);
                        auto flatVoidMesh = flatten(voidGeom, _expressIDToGeometry, normalizeMat);
                        voidGeoms.insert(voidGeoms.end(), flatVoidMesh.begin(), flatVoidMesh.end());
                    }

                    finalGeometry = BoolSubtract(flatElementMeshes, voidGeoms);
                }

                _expressIDToGeometry[line.expressID] = finalGeometry;
                resultMesh.transformation = glm::translate(origin);
                resultMesh.expressID = line.expressID;
                resultMesh.hasGeometry = true;
                    // If there is no styledItemcolor apply color of the object
                if (styledItemColor)
                {
                    resultMesh.color = styledItemColor.value();
                    resultMesh.hasColor = true;
                }
                else if (elementColor.has_value())
                {
                    resultMesh.hasColor = true;
                    resultMesh.color = *elementColor;
                }
                else
                {
                    resultMesh.hasColor = false;
                }

                return resultMesh;
            }
            else
            {
                return mesh;
            }
        }
        else
        {
            switch (line.ifcType)
            {
            case schema::IFCSECTIONEDSOLIDHORIZONTAL:
            case schema::IFCSECTIONEDSOLID:
            case schema::IFCSECTIONEDSURFACE:
            {
                auto geom = SectionedSurface(_geometryLoader.GetCrossSections(line.expressID), _errorHandler);
                mesh.transformation = glm::dmat4(1);
                // TODO: this is getting problematic.....
                _expressIDToGeometry[line.expressID] = geom;
                mesh.hasGeometry = true;

                // #ifdef DEBUG_DUMP_SVG
                //     webifc::io::DumpSectionCurves(curves,"sectioned.obj");
                //     webifc::io::DumpIfcGeometry(geom, "geom.obj");
                // #endif

                return mesh;

                break;
            }
            case schema::IFCMAPPEDITEM:
                {
                    _loader.MoveToArgumentOffset(line, 0);
                    uint32_t ifcPresentation = _loader.GetRefArgument();
                    uint32_t localPlacement = _loader.GetRefArgument();

                    mesh.transformation = _geometryLoader.GetLocalPlacement(localPlacement);
                    mesh.children.push_back(GetMesh(ifcPresentation));

                    return mesh;
                }
            case schema::IFCBOOLEANCLIPPINGRESULT:
                {
                    _loader.MoveToArgumentOffset(line, 1);
                    uint32_t firstOperandID = _loader.GetRefArgument();
                    uint32_t secondOperandID = _loader.GetRefArgument();

                    auto firstMesh = GetMesh(firstOperandID);
                    auto secondMesh = GetMesh(secondOperandID);

                    auto origin = GetOrigin(firstMesh, _expressIDToGeometry);
                    auto normalizeMat = glm::translate(-origin);

                    auto flatFirstMeshes = flatten(firstMesh, _expressIDToGeometry, normalizeMat);
                    auto flatSecondMeshes = flatten(secondMesh, _expressIDToGeometry, normalizeMat);

                    IfcGeometry resultMesh = BoolSubtract(flatFirstMeshes, flatSecondMeshes);

                    _expressIDToGeometry[line.expressID] = resultMesh;
                    mesh.hasGeometry = true;
                    mesh.transformation = glm::translate(origin);

                    if (!mesh.hasColor && firstMesh.hasColor)
                    {
                        mesh.hasColor = true;
                        mesh.color = firstMesh.color;
                    }

                    return mesh;
                }
            case schema::IFCBOOLEANRESULT:
                {
                    // @Refactor: duplicate of above

                    _loader.MoveToArgumentOffset(line, 0);
                    std::string op = _loader.GetStringArgument();

                    if (op != "DIFFERENCE")
                    {
                        _errorHandler.ReportError(utility::LoaderErrorType::UNSUPPORTED_TYPE, "Unsupported boolean op " + op, line.expressID);
                        return mesh;
                    }

                    uint32_t firstOperandID = _loader.GetRefArgument();
                    uint32_t secondOperandID = _loader.GetRefArgument();

                    auto firstMesh = GetMesh(firstOperandID);
                    auto secondMesh = GetMesh(secondOperandID);

                    auto origin = GetOrigin(firstMesh, _expressIDToGeometry);
                    auto normalizeMat = glm::translate(-origin);

                    auto flatFirstMeshes = flatten(firstMesh, _expressIDToGeometry, normalizeMat);
                    auto flatSecondMeshes = flatten(secondMesh, _expressIDToGeometry, normalizeMat);

                    if (flatFirstMeshes.size() == 0)
                    {
                        // bail out because we will get strange meshes
                        // if this happens, probably there's an issue parsing the first mesh
                        return mesh;
                    }

                    IfcGeometry resultMesh = BoolSubtract(flatFirstMeshes, flatSecondMeshes);

                    _expressIDToGeometry[line.expressID] = resultMesh;
                    mesh.hasGeometry = true;
                    mesh.transformation = glm::translate(origin);
                    if (!mesh.hasColor && firstMesh.hasColor)
                    {
                        mesh.hasColor = true;
                        mesh.color = firstMesh.color;
                    }

                    return mesh;
                }
            case schema::IFCHALFSPACESOLID:
                {
                    _loader.MoveToArgumentOffset(line, 0);
                    uint32_t surfaceID = _loader.GetRefArgument();
                    std::string agreement = _loader.GetStringArgument();

                    IfcSurface surface = GetSurface(surfaceID);

                    glm::dvec3 extrusionNormal = glm::dvec3(0, 0, 1);

                    bool flipWinding = false;
                    if (agreement == "T")
                    {
                        extrusionNormal *= -1;
                        flipWinding = true;
                    }

                    double d = EXTRUSION_DISTANCE_HALFSPACE_M / _geometryLoader.GetLinearScalingFactor();

                    IfcProfile profile;
                    profile.isConvex = false;
                    profile.curve = GetRectangleCurve(d, d, glm::dmat3(1));

                    auto geom = Extrude(profile, extrusionNormal, d,_errorHandler);

                    // @Refactor: duplicate of extrudedareasolid
                    if (flipWinding)
                    {
                        for (uint32_t i = 0; i < geom.numFaces; i++)
                        {
                            uint32_t temp = geom.indexData[i * 3 + 0];
                            temp = geom.indexData[i * 3 + 0];
                            geom.indexData[i * 3 + 0] = geom.indexData[i * 3 + 1];
                            geom.indexData[i * 3 + 1] = temp;
                        }
                    }

                    mesh.transformation = surface.transformation;
                    // TODO: this is getting problematic.....
                    _expressIDToGeometry[line.expressID] = geom;
                    mesh.hasGeometry = true;

                    return mesh;
                }
            case schema::IFCPOLYGONALBOUNDEDHALFSPACE:
                {
                    _loader.MoveToArgumentOffset(line, 0);
                    uint32_t surfaceID = _loader.GetRefArgument();
                    std::string agreement = _loader.GetStringArgument();
                    uint32_t positionID = _loader.GetRefArgument();
                    uint32_t boundaryID = _loader.GetRefArgument();

                    IfcSurface surface = GetSurface(surfaceID);
                    glm::dmat4 position = _geometryLoader.GetLocalPlacement(positionID);
                    IfcCurve curve = _geometryLoader.GetCurve(boundaryID,2);

                    if (!curve.IsCCW())
                    {
                        curve.Invert();
                    }

                    glm::dvec3 extrusionNormal = glm::dvec3(0, 0, 1);
                    glm::dvec3 planeNormal = surface.transformation[2];
                    glm::dvec3 planePosition = surface.transformation[3];

                    glm::dmat4 invPosition = glm::inverse(position);
                    glm::dvec3 localPlaneNormal = invPosition * glm::dvec4(planeNormal, 0);
                    auto localPlanePos = invPosition * glm::dvec4(planePosition, 1);

                    bool flipWinding = false;
                    double extrudeDistance = EXTRUSION_DISTANCE_HALFSPACE_M / _geometryLoader.GetLinearScalingFactor();

                    bool halfSpaceInPlaneDirection = agreement != "T";
                    bool extrudeInPlaneDirection = glm::dot(localPlaneNormal, extrusionNormal) > 0;
                    bool ignoreDistanceInExtrude = (!halfSpaceInPlaneDirection && extrudeInPlaneDirection) || (halfSpaceInPlaneDirection && !extrudeInPlaneDirection);
                    if (ignoreDistanceInExtrude)
                    {
                        // spec says this should be * 0, but that causes issues for degenerate 0 volume pbhs
                        // hopefully we can get away by just inverting it
                        extrudeDistance *= -1;
                        flipWinding = true;
                    }

                    IfcProfile profile;
                    profile.isConvex = false;
                    profile.curve = curve;

                    auto geom = Extrude(profile, extrusionNormal, extrudeDistance, _errorHandler,localPlaneNormal, localPlanePos);
                    // auto geom = Extrude(profile, surface.transformation, extrusionNormal, EXTRUSION_DISTANCE_HALFSPACE);

                    // @Refactor: duplicate of extrudedareasolid
                    if (flipWinding)
                    {
                        for (uint32_t i = 0; i < geom.numFaces; i++)
                        {
                            uint32_t temp = geom.indexData[i * 3 + 0];
                            temp = geom.indexData[i * 3 + 0];
                            geom.indexData[i * 3 + 0] = geom.indexData[i * 3 + 1];
                            geom.indexData[i * 3 + 1] = temp;
                        }
                    }

                    #ifdef DUMP_CSG_MESHES
                    DumpIfcGeometry(geom, "pbhs.obj");
                    #endif

                    // TODO: this is getting problematic.....
                    _expressIDToGeometry[line.expressID] = geom;
                    mesh.hasGeometry = true;
                    mesh.transformation = position;

                    return mesh;
                }
            case schema::IFCREPRESENTATIONMAP:
                {
                    _loader.MoveToArgumentOffset(line, 0);
                    uint32_t axis2Placement = _loader.GetRefArgument();
                    uint32_t ifcPresentation = _loader.GetRefArgument();

                    mesh.transformation = _geometryLoader.GetLocalPlacement(axis2Placement);
                    mesh.children.push_back(GetMesh(ifcPresentation));

                    return mesh;
                }
            case schema::IFCFACEBASEDSURFACEMODEL:
            case schema::IFCSHELLBASEDSURFACEMODEL:
                {
                    _loader.MoveToArgumentOffset(line, 0);
                    auto shells = _loader.GetSetArgument();

                    for (auto &shell : shells)
                    {
                        uint32_t shellRef = _loader.GetRefArgument(shell);
                        IfcComposedMesh temp;
                        _expressIDToGeometry[shellRef] = GetBrep(shellRef);
                        temp.expressID = shellRef;
                        temp.hasGeometry = true;
                        temp.transformation = glm::dmat4(1);
                        mesh.children.push_back(temp);
                    }

                    return mesh;
                }
            case schema::IFCADVANCEDBREP:
                {
                    _loader.MoveToArgumentOffset(line, 0);
                    uint32_t ifcPresentation = _loader.GetRefArgument();

                    _expressIDToGeometry[line.expressID] = GetBrep(ifcPresentation);
                    mesh.hasGeometry = true;

                    return mesh;
                }
            case schema::IFCFACETEDBREP:
                {
                    _loader.MoveToArgumentOffset(line, 0);
                    uint32_t ifcPresentation = _loader.GetRefArgument();

                    _expressIDToGeometry[line.expressID] = GetBrep(ifcPresentation);
                    mesh.hasGeometry = true;

                    return mesh;
                }
            case schema::IFCPRODUCTREPRESENTATION:
            case schema::IFCPRODUCTDEFINITIONSHAPE:
                {
                    _loader.MoveToArgumentOffset(line, 2);
                    auto representations = _loader.GetSetArgument();

                    for (auto &repToken : representations)
                    {
                        uint32_t repID = _loader.GetRefArgument(repToken);
                        mesh.children.push_back(GetMesh(repID));
                    }

                    return mesh;
                }
            case schema::IFCSHAPEREPRESENTATION:
                {
                    _loader.MoveToArgumentOffset(line, 1);
                    auto type = _loader.GetStringArgument();

<<<<<<< HEAD
                    // if (type != "Body" && type != "Facetation")
                    // {
                    //     return mesh;
                    // }

=======
>>>>>>> 31d03ebc
                    _loader.MoveToArgumentOffset(line, 3);
                    auto repItems = _loader.GetSetArgument();

                    for (auto &repToken : repItems)
                    {
                        uint32_t repID = _loader.GetRefArgument(repToken);
                        mesh.children.push_back(GetMesh(repID));
                    }

                    return mesh;
                }
            case schema::IFCPOLYGONALFACESET:
                {
                    _loader.MoveToArgumentOffset(line, 0);

                    auto coordinatesRef = _loader.GetRefArgument();
                    auto points = _geometryLoader.ReadIfcCartesianPointList3D(coordinatesRef);

                    // second optional argument closed, ignored

                    // indices
                    _loader.MoveToArgumentOffset(line, 2);
                    auto faces = _loader.GetSetArgument();

                    IfcGeometry geom;

                    std::vector<IfcBound3D> bounds;
                    for (auto &face : faces)
                    {
                        uint32_t faceID = _loader.GetRefArgument(face);
                        ReadIndexedPolygonalFace(faceID, bounds, points);

                        TriangulateBounds(geom, bounds,_errorHandler,line.expressID);

                        bounds.clear();
                    }

                    _loader.MoveToArgumentOffset(line, 3);
                    if (_loader.GetTokenType() == parsing::IfcTokenType::SET_BEGIN)
                    {
                        _errorHandler.ReportError(utility::LoaderErrorType::UNSUPPORTED_TYPE, "Unsupported IFCPOLYGONALFACESET with PnIndex", line.expressID);
                    }

                    _expressIDToGeometry[line.expressID] = geom;
                    mesh.expressID = line.expressID;
                    mesh.hasGeometry = true;

                    return mesh;
                }
            case schema::IFCTRIANGULATEDFACESET:
                {
                    _loader.MoveToArgumentOffset(line, 0);

                    auto coordinatesRef = _loader.GetRefArgument();
                    auto points = _geometryLoader.ReadIfcCartesianPointList3D(coordinatesRef);

                    // second argument normals, ignored
                    // third argument closed, ignored

                    // indices
                    _loader.MoveToArgumentOffset(line, 3);
                    auto indices = Read2DArrayOfThreeIndices();

                    IfcGeometry geom;

                    _loader.MoveToArgumentOffset(line, 4);
                    if (_loader.GetTokenType() == parsing::IfcTokenType::SET_BEGIN)
                    {
                        _loader.StepBack();
                        auto pnIndex = Read2DArrayOfThreeIndices();                    }

                    for (size_t i = 0; i < indices.size(); i += 3)
                    {
                        int i1 = indices[i + 0] - 1;
                        int i2 = indices[i + 1] - 1;
                        int i3 = indices[i + 2] - 1;

                        geom.AddFace(points[i1], points[i2], points[i3]);
                    }

                    // DumpIfcGeometry(geom, "test.obj");

                    _expressIDToGeometry[line.expressID] = geom;
                    mesh.expressID = line.expressID;
                    mesh.hasGeometry = true;

                    return mesh;
                }
            case schema::IFCSURFACECURVESWEPTAREASOLID:
                {

                    // TODO: closed sweeps not implemented
                    // TODO: the plane is not being used now

                    _loader.MoveToArgumentOffset(line, 0);

                    IfcProfile profile;
                    glm::dmat4 placement(1);
                    IfcCurve directrix;
                    IfcSurface surface;

                    double startParam = 0;
                    double endParam = 1;
                    auto profileID = _loader.GetRefArgument();
                    auto placementID = _loader.GetRefArgument();
                    auto directrixRef = _loader.GetRefArgument();
                    bool closed = false;

                    if (_loader.GetTokenType() == parsing::IfcTokenType::REAL)
                    {
                        _loader.StepBack();
                        startParam = _loader.GetDoubleArgument();
                    }

                    if (_loader.GetTokenType() == parsing::IfcTokenType::REAL)
                    {
                        _loader.StepBack();
                        endParam = _loader.GetDoubleArgument();
                    }

                    auto surfaceID = _loader.GetRefArgument();

                    if (profileID)
                    {
                        profile = _geometryLoader.GetProfile(profileID);
                    }
                    else
                    {
                        break;
                    }

                    if (placementID)
                    {
                        placement = _geometryLoader.GetLocalPlacement(placementID);
                    }

                    if (directrixRef)
                    {
                        directrix = _geometryLoader.GetCurve(directrixRef,3);
                    }
                    else
                    {
                        break;
                    }

                    double dst = glm::distance(directrix.points[0], directrix.points[directrix.points.size() - 1]);
                    if (startParam == 0 && endParam == 1 && dst < 1e-5)
                    {
                        closed = true;
                    }

                    if (surfaceID)
                    {
                        surface = GetSurface(surfaceID);
                    }
                    else
                    {
                        break;
                    }

                    std::reverse(profile.curve.points.begin(), profile.curve.points.end());
                    IfcGeometry geom = Sweep(closed, profile, directrix, surface.normal());
                    
                    _expressIDToGeometry[line.expressID] = geom;
                    mesh.expressID = line.expressID;
                    mesh.hasGeometry = true;

                    return mesh;
                }
            case schema::IFCSWEPTDISKSOLID:
                {
                    // TODO: prevent self intersections in Sweep function still not working properly

                    bool closed = false;

                    _loader.MoveToArgumentOffset(line, 0);
                    auto directrixRef = _loader.GetRefArgument();

                    double radius = _loader.GetDoubleArgument();
                    // double innerRadius = 0.0;

                    if (_loader.GetTokenType() == parsing::IfcTokenType::REAL)
                    {
                        _errorHandler.ReportError(utility::LoaderErrorType::UNSUPPORTED_TYPE, "Inner radius of IFCSWEPTDISKSOLID currently not supported", line.expressID);
                        _loader.StepBack();
                        _loader.GetDoubleArgument();
                    }

                    // double startParam = 0;
                    // double endParam = 0;

                    if (_loader.GetTokenType() == parsing::IfcTokenType::REAL)
                    {
                        _loader.StepBack();
                        _loader.GetDoubleArgument();
                    }

                    if (_loader.GetTokenType() == parsing::IfcTokenType::REAL)
                    {
                        _loader.StepBack();
                        _loader.GetDoubleArgument();
                    }

                    IfcCurve directrix = _geometryLoader.GetCurve(directrixRef,3);

                    IfcProfile profile;
                    profile.curve = GetCircleCurve(radius, _circleSegments);

                    IfcGeometry geom = Sweep(closed, profile, directrix);

                    _expressIDToGeometry[line.expressID] = geom;
                    mesh.expressID = line.expressID;
                    mesh.hasGeometry = true;

                    return mesh;
                }
            case schema::IFCREVOLVEDAREASOLID:
                {
                    IfcComposedMesh mesh;

                    _loader.MoveToArgumentOffset(line, 0);
                    uint32_t profileID = _loader.GetRefArgument();
                    uint32_t placementID = _loader.GetRefArgument();
                    uint32_t axis1PlacementID = _loader.GetRefArgument();
                    double angle = _loader.GetDoubleArgument();

                    IfcProfile profile = _geometryLoader.GetProfile(profileID);
                    glm::dmat4 placement = _geometryLoader.GetLocalPlacement(placementID);
                    glm::dvec3 axis;

                    bool closed = false;

                    glm::dvec3 pos = _geometryLoader.GetAxis1Placement(axis1PlacementID)[0];

                    IfcCurve directrix = BuildArc(pos, axis, angle,_circleSegments);

                    IfcGeometry geom;

                    if (!profile.isComposite)
                    {
                        geom = Sweep(closed, profile, directrix, axis);
                    }
                    else
                    {
                        for (uint32_t i = 0; i < profile.profiles.size(); i++)
                        {
                            IfcGeometry geom_t = Sweep(closed, profile.profiles[i], directrix, axis);
                            geom.AddGeometry(geom_t);
                        }
                    }

                    mesh.transformation = placement;
                    _expressIDToGeometry[line.expressID] = geom;
                    mesh.expressID = line.expressID;
                    mesh.hasGeometry = styledItemColor.has_value();
                    if (!styledItemColor) mesh.color = glm::dvec4(1.0);
                    else mesh.color = styledItemColor.value();
                    _expressIDToMesh[line.expressID] = mesh;
                    return mesh;
                }
            case schema::IFCEXTRUDEDAREASOLID:
                {
                    _loader.MoveToArgumentOffset(line, 0);
                    uint32_t profileID = _loader.GetRefArgument();
                    uint32_t placementID = _loader.GetOptionalRefArgument();
                    uint32_t directionID = _loader.GetRefArgument();
                    double depth = _loader.GetDoubleArgument();

                    IfcProfile profile = _geometryLoader.GetProfile(profileID);
                    if (!profile.isComposite)
                    {
                        if (profile.curve.points.empty())
                        {
                            return mesh;
                        }
                    }
                    else
                    {
                        for (uint32_t i = 0; i < profile.profiles.size(); i++)
                        {
                            if (profile.profiles[i].curve.points.empty())
                            {
                                return mesh;
                            }
                        }
                    }

                    if (placementID)
                    {
                        mesh.transformation = _geometryLoader.GetLocalPlacement(placementID);
                    }

                    glm::dvec3 dir = _geometryLoader.GetCartesianPoint3D(directionID);

                    double dirDot = glm::dot(dir, glm::dvec3(0, 0, 1));
                    bool flipWinding = dirDot < 0; // can't be perp according to spec

                    // TODO: correct dump in case of compositeProfile
                    #ifdef CSG_DEBUG_OUTPUT
                        io::DumpSVGCurve(profile.curve.points, "IFCEXTRUDEDAREASOLID_curve.html");
                    #endif

                    IfcGeometry geom;

                    if (!profile.isComposite)
                    {
                        geom = Extrude(profile, dir, depth,_errorHandler);
                        if (flipWinding)
                        {
                            for (uint32_t i = 0; i < geom.numFaces; i++)
                            {
                                uint32_t temp = geom.indexData[i * 3 + 0];
                                temp = geom.indexData[i * 3 + 0];
                                geom.indexData[i * 3 + 0] = geom.indexData[i * 3 + 1];
                                geom.indexData[i * 3 + 1] = temp;
                            }
                        }
                    }
                    else
                    {
                        for (uint32_t i = 0; i < profile.profiles.size(); i++)
                        {
                            IfcGeometry geom_t = Extrude(profile.profiles[i], dir, depth,_errorHandler);
                            if (flipWinding)
                            {
                                for (uint32_t k = 0; k < geom_t.numFaces; k++)
                                {
                                    uint32_t temp = geom_t.indexData[k * 3 + 0];
                                    temp = geom_t.indexData[k * 3 + 0];
                                    geom_t.indexData[k * 3 + 0] = geom_t.indexData[k * 3 + 1];
                                    geom_t.indexData[k * 3 + 1] = temp;
                                }
                            }
                            geom.AddGeometry(geom_t);
                        }
                    }

                    // TODO: correct dump in case of compositeProfile
                    #ifdef CSG_DEBUG_OUTPUT
                        io::DumpIfcGeometry(geom, "IFCEXTRUDEDAREASOLID_geom.obj");
                    #endif

                    _expressIDToGeometry[line.expressID] = geom;
                    mesh.expressID = line.expressID;
                    mesh.hasGeometry = true;

                    return mesh;
                }
            case schema::IFCGEOMETRICSET:
                { 
                    _loader.MoveToArgumentOffset(line, 0);
                    auto items = _loader.GetSetArgument();

                    for (auto &item : items)
                    {
                        uint32_t itemID = _loader.GetRefArgument(item);
                        mesh.children.push_back(GetMesh(itemID));
                    }

                    return mesh;
                }
            case schema::IFCPOLYLINE:
            case schema::IFCTRIMMEDCURVE:
                    // ignore polylines as meshes
                return mesh;
            default:
                _errorHandler.ReportError(utility::LoaderErrorType::UNSUPPORTED_TYPE, "unexpected mesh type", line.expressID, line.ifcType);
                break;
            }
        }

        return IfcComposedMesh();
    }


    IfcSurface IfcGeometryProcessor::GetSurface(uint32_t expressID)
    {
        uint32_t lineID = _loader.ExpressIDToLineID(expressID);
        auto &line = _loader.GetLine(lineID);

        // TODO: IfcSweptSurface and IfcBSplineSurface still missing
        switch (line.ifcType)
        {
        case schema::IFCPLANE:
            {
                IfcSurface surface;

                _loader.MoveToArgumentOffset(line, 0);
                uint32_t locationID = _loader.GetRefArgument();
                surface.transformation = _geometryLoader.GetLocalPlacement(locationID);

                return surface;
            }
        case schema::IFCBSPLINESURFACE:
            {
                IfcSurface surface;

                std::vector<std::vector<glm::vec<3, glm::f64>>> ctrolPts;

                _loader.MoveToArgumentOffset(line, 0);
                double Udegree = _loader.GetDoubleArgument();

                _loader.MoveToArgumentOffset(line, 1);
                double Vdegree = _loader.GetDoubleArgument();

                _loader.MoveToArgumentOffset(line, 2);
                auto ctrlPointGroups = _loader.GetSetListArgument();
                for (auto &set : ctrlPointGroups)
                {
                    std::vector<glm::vec<3, glm::f64>> list;
                    for (auto &token : set)
                    {
                        uint32_t pointId = _loader.GetRefArgument(token);
                        list.push_back( _geometryLoader.GetCartesianPoint3D(pointId));
                    }
                    ctrolPts.push_back(list);
                }

                _loader.MoveToArgumentOffset(line, 3);
                auto curveType = _loader.GetStringArgument();

                _loader.MoveToArgumentOffset(line, 4);
                auto closedU = _loader.GetStringArgument();

                _loader.MoveToArgumentOffset(line, 5);
                auto closedV = _loader.GetStringArgument();

                _loader.MoveToArgumentOffset(line, 6);
                auto selfIntersect = _loader.GetStringArgument();

                surface.BSplineSurface.Active = true;
                surface.BSplineSurface.UDegree = Udegree;
                surface.BSplineSurface.VDegree = Vdegree;
                surface.BSplineSurface.ControlPoints = ctrolPts;
                surface.BSplineSurface.ClosedU = closedU;
                surface.BSplineSurface.ClosedV = closedV;
                surface.BSplineSurface.CurveType = curveType;

                break;
            }
        case schema::IFCBSPLINESURFACEWITHKNOTS:
            {
                IfcSurface surface;

                std::vector<std::vector<glm::vec<3, glm::f64>>> ctrolPts;
                std::vector<glm::f64> UMultiplicity;
                std::vector<glm::f64> VMultiplicity;
                std::vector<glm::f64> UKnots;
                std::vector<glm::f64> VKnots;

                _loader.MoveToArgumentOffset(line, 0);
                double Udegree = _loader.GetDoubleArgument();

                _loader.MoveToArgumentOffset(line, 1);
                double Vdegree = _loader.GetDoubleArgument();

                _loader.MoveToArgumentOffset(line, 2);
                auto ctrlPointGroups = _loader.GetSetListArgument();
                for (auto &set : ctrlPointGroups)
                {
                    std::vector<glm::vec<3, glm::f64>> list;
                    for (auto &token : set)
                    {
                        uint32_t pointId = _loader.GetRefArgument(token);
                        list.push_back( _geometryLoader.GetCartesianPoint3D(pointId));
                    }
                    ctrolPts.push_back(list);
                }

                _loader.MoveToArgumentOffset(line, 3);
                auto curveType = _loader.GetStringArgument();

                _loader.MoveToArgumentOffset(line, 4);
                auto closedU = _loader.GetStringArgument();

                _loader.MoveToArgumentOffset(line, 5);
                auto closedV = _loader.GetStringArgument();

                _loader.MoveToArgumentOffset(line, 6);
                auto selfIntersect = _loader.GetStringArgument();

                _loader.MoveToArgumentOffset(line, 7);
                auto knotSetU = _loader.GetSetArgument();

                _loader.MoveToArgumentOffset(line, 8);
                auto knotSetV = _loader.GetSetArgument();

                _loader.MoveToArgumentOffset(line, 9);
                auto indexesSetU = _loader.GetSetArgument();

                _loader.MoveToArgumentOffset(line, 10);
                auto indexesSetV = _loader.GetSetArgument();

                for (auto &token : knotSetU)
                {
                    UMultiplicity.push_back(_loader.GetDoubleArgument(token));
                }

                for (auto &token : knotSetV)
                {
                    VMultiplicity.push_back(_loader.GetDoubleArgument(token));
                }

                for (auto &token : indexesSetU)
                {
                    UKnots.push_back(_loader.GetDoubleArgument(token));
                }

                for (auto &token : indexesSetV)
                {
                    VKnots.push_back(_loader.GetDoubleArgument(token));
                }

                if (UKnots[UKnots.size() - 1] != (int)UKnots[UKnots.size() - 1])
                {
                    for (uint32_t i = 0; i < UKnots.size(); i++)
                    {
                        UKnots[i] = UKnots[i] * (UKnots.size() - 1) / UKnots[UKnots.size() - 1];
                    }
                }

                if (VKnots[VKnots.size() - 1] != (int)VKnots[VKnots.size() - 1])
                {
                    for (uint32_t i = 0; i < VKnots.size(); i++)
                    {
                        VKnots[i] = VKnots[i] * (VKnots.size() - 1) / VKnots[VKnots.size() - 1];
                    }
                }

            // if (closedU == "T")
            // {
            //  std::vector<std::vector<glm::vec<3, glm::f64>>> newCtrolPts;
            //  for (uint32_t i = 0; i < Udegree; i++)
            //  {
            //      newCtrolPts.push_back(ctrolPts[ctrolPts.size() - 1 + (i - Udegree)]);
            //  }
            //  for (uint32_t s = 0; s < ctrolPts.size(); s++)
            //  {
            //      newCtrolPts.push_back(ctrolPts[s]);
            //  }
            //  ctrolPts = newCtrolPts;
            //  UMultiplicity[0] += Udegree;
            // }

            // if (closedV == "T")
            // {
            //  std::vector<std::vector<glm::vec<3, glm::f64>>> newCtrolPts;
            //  for (uint32_t r = 0; r < ctrolPts.size(); r++)
            //  {
            //      std::vector<glm::vec<3, glm::f64>> newSubList;
            //      for (uint32_t i = 0; i < Vdegree; i++)
            //      {
            //          newSubList.push_back(ctrolPts[r][ctrolPts[r].size() - 1 + (i - Vdegree)]);
            //      }
            //      for (uint32_t s = 0; s < ctrolPts[r].size(); s++)
            //      {
            //          newSubList.push_back(ctrolPts[r][s]);
            //      }
            //      newCtrolPts.push_back(newSubList);
            //  }
            //  ctrolPts = newCtrolPts;
            //  VMultiplicity[0] += Vdegree;
            // }

                surface.BSplineSurface.Active = true;
                surface.BSplineSurface.UDegree = Udegree;
                surface.BSplineSurface.VDegree = Vdegree;
                surface.BSplineSurface.ControlPoints = ctrolPts;
                surface.BSplineSurface.UMultiplicity = UMultiplicity;
                surface.BSplineSurface.VMultiplicity = VMultiplicity;
                surface.BSplineSurface.UKnots = UKnots;
                surface.BSplineSurface.VKnots = VKnots;

                return surface;

                break;
            }
        case schema::IFCRATIONALBSPLINESURFACEWITHKNOTS:
            {
                IfcSurface surface;

                std::vector<std::vector<glm::vec<3, glm::f64>>> ctrolPts;
                std::vector<std::vector<glm::f64>> weightPts;
                std::vector<glm::f64> UMultiplicity;
                std::vector<glm::f64> VMultiplicity;
                std::vector<glm::f64> UKnots;
                std::vector<glm::f64> VKnots;

                _loader.MoveToArgumentOffset(line, 0);
                double Udegree = _loader.GetDoubleArgument();

                _loader.MoveToArgumentOffset(line, 1);
                double Vdegree = _loader.GetDoubleArgument();

                _loader.MoveToArgumentOffset(line, 2);
                auto ctrlPointGroups = _loader.GetSetListArgument();
                for (auto &set : ctrlPointGroups)
                {
                    std::vector<glm::vec<3, glm::f64>> list;
                    for (auto &token : set)
                    {
                        uint32_t pointId = _loader.GetRefArgument(token);
                        list.push_back( _geometryLoader.GetCartesianPoint3D(pointId));
                    }
                    ctrolPts.push_back(list);
                }

                _loader.MoveToArgumentOffset(line, 3);
                auto curveType = _loader.GetStringArgument();

                _loader.MoveToArgumentOffset(line, 4);
                auto closedU = _loader.GetStringArgument();

                _loader.MoveToArgumentOffset(line, 5);
                auto closedV = _loader.GetStringArgument();

                _loader.MoveToArgumentOffset(line, 6);
                auto selfIntersect = _loader.GetStringArgument();

                _loader.MoveToArgumentOffset(line, 7);
                auto knotSetU = _loader.GetSetArgument();

                _loader.MoveToArgumentOffset(line, 8);
                auto knotSetV = _loader.GetSetArgument();

                _loader.MoveToArgumentOffset(line, 9);
                auto indexesSetU = _loader.GetSetArgument();

                _loader.MoveToArgumentOffset(line, 10);
                auto indexesSetV = _loader.GetSetArgument();

                _loader.MoveToArgumentOffset(line, 12);
                auto weightPointGroups = _loader.GetSetListArgument();
                for (auto &set : weightPointGroups)
                {
                    std::vector<glm::f64> list;
                    for (auto &token : set)
                    {
                        list.push_back(_loader.GetDoubleArgument(token));
                    }
                    weightPts.push_back(list);
                }

                for (auto &token : knotSetU)
                {
                    UMultiplicity.push_back(_loader.GetDoubleArgument(token));
                }

                for (auto &token : knotSetV)
                {
                    VMultiplicity.push_back(_loader.GetDoubleArgument(token));
                }

                for (auto &token : indexesSetU)
                {
                    UKnots.push_back(_loader.GetDoubleArgument(token));
                }

                for (auto &token : indexesSetV)
                {
                    VKnots.push_back(_loader.GetDoubleArgument(token));
                }

                if (UKnots[UKnots.size() - 1] != (int)UKnots[UKnots.size() - 1])
                {
                    for (uint32_t i = 0; i < UKnots.size(); i++)
                    {
                        UKnots[i] = UKnots[i] * (UKnots.size() - 1) / UKnots[UKnots.size() - 1];
                    }
                }

                if (VKnots[VKnots.size() - 1] != (int)VKnots[VKnots.size() - 1])
                {
                    for (uint32_t i = 0; i < VKnots.size(); i++)
                    {
                        VKnots[i] = VKnots[i] * (VKnots.size() - 1) / VKnots[VKnots.size() - 1];
                    }
                }

            // if (closedU == "T")
            // {
            //  std::vector<std::vector<glm::vec<3, glm::f64>>> newCtrolPts;
            //  for (uint32_t i = 0; i < Udegree; i++)
            //  {
            //      newCtrolPts.push_back(ctrolPts[ctrolPts.size() - 1 + (i - Udegree)]);
            //  }
            //  for (uint32_t s = 0; s < ctrolPts.size(); s++)
            //  {
            //      newCtrolPts.push_back(ctrolPts[s]);
            //  }
            //  ctrolPts = newCtrolPts;
            //  UMultiplicity[0] += Udegree;
            // }

            // if (closedV == "T")
            // {
            //  std::vector<std::vector<glm::vec<3, glm::f64>>> newCtrolPts;
            //  for (uint32_t r = 0; r < ctrolPts.size(); r++)
            //  {
            //      std::vector<glm::vec<3, glm::f64>> newSubList;
            //      for (uint32_t i = 0; i < Vdegree; i++)
            //      {
            //          newSubList.push_back(ctrolPts[r][ctrolPts[r].size() - 1 + (i - Vdegree)]);
            //      }
            //      for (uint32_t s = 0; s < ctrolPts[r].size(); s++)
            //      {
            //          newSubList.push_back(ctrolPts[r][s]);
            //      }
            //      newCtrolPts.push_back(newSubList);
            //  }
            //  ctrolPts = newCtrolPts;
            //  VMultiplicity[0] += Vdegree;
            // }

                surface.BSplineSurface.Active = true;
                surface.BSplineSurface.UDegree = Udegree;
                surface.BSplineSurface.VDegree = Vdegree;
                surface.BSplineSurface.ControlPoints = ctrolPts;
                surface.BSplineSurface.UMultiplicity = UMultiplicity;
                surface.BSplineSurface.VMultiplicity = VMultiplicity;
                surface.BSplineSurface.UKnots = UKnots;
                surface.BSplineSurface.VKnots = VKnots;
                surface.BSplineSurface.WeightPoints = weightPts;

                return surface;

                break;
            }
        case schema::IFCCYLINDRICALSURFACE:
            {
                IfcSurface surface;

                _loader.MoveToArgumentOffset(line, 0);
                uint32_t locationID = _loader.GetRefArgument();
                surface.transformation =  _geometryLoader.GetLocalPlacement(locationID);

                _loader.MoveToArgumentOffset(line, 1);
                double radius = _loader.GetDoubleArgument();

                surface.CylinderSurface.Active = true;
                surface.CylinderSurface.Radius = radius;

                return surface;

                break;
            }
        case schema::IFCSURFACEOFREVOLUTION:
            {
                IfcSurface surface;

                _loader.MoveToArgumentOffset(line, 0);
                uint32_t profileID = _loader.GetRefArgument();
                IfcProfile profile =  _geometryLoader.GetProfile3D(_loader.ExpressIDToLineID(profileID));

                _loader.MoveToArgumentOffset(line, 1);
                if (_loader.GetTokenType() == parsing::IfcTokenType::REF)
                {
                    _loader.StepBack();
                    uint32_t placementID = _loader.GetRefArgument();
                    surface.transformation =  _geometryLoader.GetLocalPlacement(placementID);
                }

                _loader.MoveToArgumentOffset(line, 2);
                uint32_t locationID = _loader.GetRefArgument();

                surface.RevolutionSurface.Active = true;
                surface.RevolutionSurface.Direction =  _geometryLoader.GetLocalPlacement(locationID);
                surface.RevolutionSurface.Profile = profile;

                return surface;

                break;
            }
        case schema::IFCSURFACEOFLINEAREXTRUSION:
            {
                IfcSurface surface;

                _loader.MoveToArgumentOffset(line, 0);
                uint32_t profileID = _loader.GetRefArgument();
                IfcProfile profile =  _geometryLoader.GetProfile(profileID);

                _loader.MoveToArgumentOffset(line, 2);
                uint32_t directionID = _loader.GetRefArgument();
                glm::dvec3 direction = _geometryLoader.GetCartesianPoint3D(directionID);

                _loader.MoveToArgumentOffset(line, 3);
                double length = 0;
                if (_loader.GetTokenType() == parsing::IfcTokenType::REAL)
                {
                    _loader.StepBack();
                    length = _loader.GetDoubleArgument();
                }

                surface.ExtrusionSurface.Active = true;
                surface.ExtrusionSurface.Length = length;
                surface.ExtrusionSurface.Profile = profile;
                surface.ExtrusionSurface.Direction = direction;

                _loader.MoveToArgumentOffset(line, 1);
                uint32_t locationID = _loader.GetRefArgument();
                surface.transformation =  _geometryLoader.GetLocalPlacement(locationID);

                return surface;

                break;
            }
        default:
            _errorHandler.ReportError(utility::LoaderErrorType::UNSUPPORTED_TYPE, "unexpected surface type", line.expressID, line.ifcType);
            break;
        }

        return IfcSurface();
    }

    IfcComposedMesh IfcGeometryProcessor::GetMesh(uint32_t expressID) 
    {
        auto foundMesh = _loader.ExpressIDToLineID(expressID);
        return GetMeshByLine(foundMesh);
    }


    IfcFlatMesh IfcGeometryProcessor::GetFlatMesh(uint32_t expressID) 
    {
        IfcFlatMesh flatMesh;
        flatMesh.expressID = expressID;

        IfcComposedMesh composedMesh = GetMesh(expressID);

        glm::dmat4 mat = glm::scale(glm::dvec3(_geometryLoader.GetLinearScalingFactor()));

        AddComposedMeshToFlatMesh(flatMesh, composedMesh, _transformation * NormalizeIFC * mat);

        return flatMesh;
    }

    void IfcGeometryProcessor::AddComposedMeshToFlatMesh(IfcFlatMesh &flatMesh, const IfcComposedMesh &composedMesh, const glm::dmat4 &parentMatrix, const glm::dvec4 &color, bool hasColor)
    {
        glm::dvec4 newParentColor = color;
        bool newHasColor = hasColor;
        glm::dmat4 newMatrix = parentMatrix * composedMesh.transformation;

        if (composedMesh.hasColor && !hasColor)
        {
            newHasColor = true;
            newParentColor = composedMesh.color;
        }

        if (composedMesh.hasGeometry)
        {
            IfcPlacedGeometry geometry;

            if (!_isCoordinated && _coordinateToOrigin)
            {
                auto &geom = _expressIDToGeometry[composedMesh.expressID];
                auto pt = geom.GetPoint(0);
                auto transformedPt = newMatrix * glm::dvec4(pt, 1);
                _coordinationMatrix = glm::translate(-glm::dvec3(transformedPt));
                _isCoordinated = true;
            }

            glm::dvec3 center;
            glm::dvec3 extents;
            auto geom = _expressIDToGeometry[composedMesh.expressID];
            if(geometry.testReverse()) geom.ReverseFaces();
            geom.GetCenterExtents(center,extents);
            auto normalizedGeom = geom.Normalize(center,extents);
            _expressIDToGeometry[composedMesh.expressID]=*static_cast<IfcGeometry*>(&normalizedGeom);

            if (!composedMesh.hasColor)
            {
                geometry.color = newParentColor;
            }
            else
            {
                geometry.color = composedMesh.color;
                newParentColor = composedMesh.color;
                newHasColor = composedMesh.hasColor;
            }
      
            geometry.transformation = _coordinationMatrix * newMatrix;
            geometry.SetFlatTransformation();
            geometry.geometryExpressID = composedMesh.expressID;

            flatMesh.geometries.push_back(geometry);
        }

        for (auto &c : composedMesh.children)
        {
            AddComposedMeshToFlatMesh(flatMesh, c, newMatrix, newParentColor, newHasColor);
        }
    }


    IfcGeometry IfcGeometryProcessor::BoolSubtract(const std::vector<IfcGeometry> &firstGeoms, std::vector<IfcGeometry> &secondGeoms)
    {
        IfcGeometry finalResult;

        for (auto &firstGeom : firstGeoms)
        {
            fuzzybools::Geometry result = firstGeom;
            for (auto &secondGeom : secondGeoms)
            {
                bool doit = true;
                if (secondGeom.numFaces == 0)
                {
                    _errorHandler.ReportError(utility::LoaderErrorType::BOOL_ERROR, "bool aborted due to empty source or target");

                        // bail out because we will get strange meshes
                        // if this happens, probably there's an issue parsing the mesh that occurred earlier
                    doit = false;
                }

                if (result.numFaces == 0)
                {
                    _errorHandler.ReportError(utility::LoaderErrorType::BOOL_ERROR, "bool aborted due to empty source or target");

                        // bail out because we will get strange meshes
                        // if this happens, probably there's an issue parsing the mesh that occurred earlier
                    break;
                }

                if (doit)
                {
                    result = fuzzybools::Subtract(result, secondGeom);
                }
            }
            finalResult.AddGeometry(result);
        }

        return finalResult;
    }

    std::vector<uint32_t> IfcGeometryProcessor::Read2DArrayOfThreeIndices()
    {
        std::vector<uint32_t> result;

        _loader.GetTokenType();

        // while we have point set begin
        while (_loader.GetTokenType() == parsing::IfcTokenType::SET_BEGIN)
        {
            result.push_back(static_cast<uint32_t>(_loader.GetDoubleArgument()));
            result.push_back(static_cast<uint32_t>(_loader.GetDoubleArgument()));
            result.push_back(static_cast<uint32_t>(_loader.GetDoubleArgument()));

            // read point set end
            _loader.GetTokenType();
        }

        return result;
    }

    void IfcGeometryProcessor::ReadIndexedPolygonalFace(uint32_t expressID, std::vector<IfcBound3D> &bounds, const std::vector<glm::dvec3> &points)
    {
        auto lineID = _loader.ExpressIDToLineID(expressID);
        auto &line = _loader.GetLine(lineID);

        bounds.emplace_back();

        switch (line.ifcType)
        {
        case schema::IFCINDEXEDPOLYGONALFACEWITHVOIDS:
        case schema::IFCINDEXEDPOLYGONALFACE:
        {
            _loader.MoveToArgumentOffset(line, 0);
            auto indexIDs = _loader.GetSetArgument();

            IfcGeometry geometry;
            for (auto &indexID : indexIDs)
            {
                uint32_t index = static_cast<uint32_t>(_loader.GetDoubleArgument(indexID));
                glm::dvec3 point = points[index - 1]; // indices are 1-based

                // I am not proud of this
                bounds.back().curve.points.push_back(point);
            }

            if (line.ifcType == schema::IFCINDEXEDPOLYGONALFACE)
            {
                break;
            }

            // case IFCINDEXEDPOLYGONALFACEWITHVOIDS
            _loader.MoveToArgumentOffset(line, 1);

            // guaranteed to be set begin
            _loader.GetTokenType();

            // while we have hole-index set begin
            while (_loader.GetTokenType() == parsing::IfcTokenType::SET_BEGIN)
            {
                bounds.emplace_back();

                while (_loader.GetTokenType() != parsing::IfcTokenType::SET_END)
                {
                    _loader.StepBack();
                    uint32_t index = static_cast<uint32_t>(_loader.GetDoubleArgument());

                    glm::dvec3 point = points[index - 1]; // indices are still 1-based

                    // I am also not proud of this
                    bounds.back().curve.points.push_back(point);
                }
            }

            break;
        }
        default:
            _errorHandler.ReportError(utility::LoaderErrorType::UNSUPPORTED_TYPE, "unexpected indexedface type", line.expressID, line.ifcType);
            break;
        }
    }


    IfcGeometry IfcGeometryProcessor::GetBrep(uint32_t expressID)
    {
        auto lineID = _loader.ExpressIDToLineID(expressID);
        auto &line = _loader.GetLine(lineID);
        switch (line.ifcType)
        {
        case schema::IFCCONNECTEDFACESET:
        case schema::IFCCLOSEDSHELL:
        case schema::IFCOPENSHELL:
        {
            _loader.MoveToArgumentOffset(line, 0);
            auto faces = _loader.GetSetArgument();

            IfcGeometry geometry;
            for (auto &faceToken : faces)
            {
                uint32_t faceID = _loader.GetRefArgument(faceToken);
                AddFaceToGeometry(faceID, geometry);
            }

            return geometry;
        }
        default:
            _errorHandler.ReportError(utility::LoaderErrorType::UNSUPPORTED_TYPE, "unexpected shell type", line.expressID, line.ifcType);
            break;
        }

        return IfcGeometry();
    }

    void IfcGeometryProcessor::AddFaceToGeometry(uint32_t expressID, IfcGeometry &geometry)
    {
        auto lineID = _loader.ExpressIDToLineID(expressID);
        auto &line = _loader.GetLine(lineID);

        switch (line.ifcType)
        {
        case schema::IFCFACE:
        {
            _loader.MoveToArgumentOffset(line, 0);
            auto bounds = _loader.GetSetArgument();

            std::vector<IfcBound3D> bounds3D(bounds.size());

            for (size_t i = 0; i < bounds.size(); i++)
            {
                uint32_t boundID = _loader.GetRefArgument(bounds[i]);
                bounds3D[i] = _geometryLoader.GetBound(boundID);
            }

            TriangulateBounds(geometry, bounds3D,_errorHandler,expressID);
            break;
        }
        case schema::IFCADVANCEDFACE:
        {
            _loader.MoveToArgumentOffset(line, 0);
            auto bounds = _loader.GetSetArgument();

            std::vector<IfcBound3D> bounds3D(bounds.size());

            for (size_t i = 0; i < bounds.size(); i++)
            {
                uint32_t boundID = _loader.GetRefArgument(bounds[i]);
                bounds3D[i] = _geometryLoader.GetBound(boundID);
            }

            _loader.MoveToArgumentOffset(line, 1);
            auto surfRef = _loader.GetRefArgument();

            auto surface = GetSurface(surfRef);

            // TODO: place the face in the surface and tringulate

            if (surface.BSplineSurface.Active)
            {
                TriangulateBspline(geometry, bounds3D, surface);
            }
            else if (surface.CylinderSurface.Active)
            {
                TriangulateCylindricalSurface(geometry, bounds3D, surface);
            }
            else if (surface.RevolutionSurface.Active)
            {
                TriangulateRevolution(geometry, bounds3D, surface);
            }
            else if (surface.ExtrusionSurface.Active)
            {
                TriangulateExtrusion(geometry, bounds3D, surface);
            }
            else
            {
                TriangulateBounds(geometry, bounds3D,_errorHandler,expressID);
            }
            break;
        }
        default:
            _errorHandler.ReportError(utility::LoaderErrorType::UNSUPPORTED_TYPE, "unexpected face type", line.expressID, line.ifcType);
            break;
        }
    }


}<|MERGE_RESOLUTION|>--- conflicted
+++ resolved
@@ -491,14 +491,6 @@
                     _loader.MoveToArgumentOffset(line, 1);
                     auto type = _loader.GetStringArgument();
 
-<<<<<<< HEAD
-                    // if (type != "Body" && type != "Facetation")
-                    // {
-                    //     return mesh;
-                    // }
-
-=======
->>>>>>> 31d03ebc
                     _loader.MoveToArgumentOffset(line, 3);
                     auto repItems = _loader.GetSetArgument();
 
