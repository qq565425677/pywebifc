--- conflicted
+++ resolved
@@ -55,18 +55,14 @@
 		return glm::dot(norm, glm::dvec3(0, 0, 1)) > 0.0;
 	}
 
-<<<<<<< HEAD
-	//! This implementation generates much more vertices than needed, and does not have smoothed normals
-	// TODO: Review rotate90 value, as it should be inferred from IFC but the source data had not been identified yet
-	// An arbitrary value has been added in IFCSURFACECURVESWEPTAREASOLID but this is a bad solution
-	inline IfcGeometry Sweep(const bool closed, const IfcProfile &profile, const IfcCurve &directrix, const glm::dvec3 &initialDirectrixNormal = glm::dvec3(0), const bool rotate90 = false)
-=======
 
 		//! This implementation generates much more vertices than needed, and does not have smoothed normals
 		// TODO: Review rotate90 value, as it should be inferred from IFC but the source data had not been identified yet
 		// An arbitrary value has been added in IFCSURFACECURVESWEPTAREASOLID but this is a bad solution
+	//! This implementation generates much more vertices than needed, and does not have smoothed normals
+		// TODO: Review rotate90 value, as it should be inferred from IFC but the source data had not been identified yet
+		// An arbitrary value has been added in IFCSURFACECURVESWEPTAREASOLID but this is a bad solution
 	inline	IfcGeometry Sweep(const double scaling, const bool closed, const IfcProfile &profile, const IfcCurve &directrix, const glm::dvec3 &initialDirectrixNormal = glm::dvec3(0), const bool rotate90 = false)
->>>>>>> 3a2a6644
 	{
 		IfcGeometry geom;
 
@@ -104,11 +100,11 @@
 
 		if (dpts.size() <= 1)
 		{
-			// nothing to sweep
+				// nothing to sweep
 			return geom;
 		}
 
-		// compute curve for each part of the directrix
+			// compute curve for each part of the directrix
 		std::vector<IfcCurve> curves;
 		std::vector<glm::dmat4> transforms;
 
@@ -120,72 +116,85 @@
 			glm::dvec3 directrixSegmentNormal;
 			glm::dvec3 planeOrigin;
 
-			if (i == 0) // start
-			{
-				planeNormal = glm::normalize(dpts[1] - dpts[0]);
-				directrixSegmentNormal = planeNormal;
-				planeOrigin = dpts[0];
-			}
-			else if (i == dpts.size() - 1) // end
-			{
-				planeNormal = glm::normalize(dpts[i] - dpts[i - 1]);
-				directrixSegmentNormal = planeNormal;
-				planeOrigin = dpts[i];
-			}
-			else // middle
-			{
-				// possibly the directrix is bad
-				glm::dvec3 n1 = glm::normalize(dpts[i] - dpts[i - 1]);
-				glm::dvec3 n2 = glm::normalize(dpts[i + 1] - dpts[i]);
-				glm::dvec3 p = glm::normalize(glm::cross(n1, n2));
-
-				// double prod = glm::dot(n1, n2);
-
-				if (std::isnan(p.x))
-				{
-					// TODO: sometimes outliers cause the perp to become NaN!
-					// this is bad news, as it nans the points added to the final mesh
-					// also, it's hard to bail out now :/
-					// see curve.add() for more info on how this is currently "solved"
-					printf("NaN perp!\n");
-				}
-
-				glm::dvec3 u1 = glm::normalize(glm::cross(n1, p));
-				glm::dvec3 u2 = glm::normalize(glm::cross(n2, p));
-
-				// TODO: When n1 and n2 have similar direction but opposite side...
-				// ... projection tend to infinity. -> glm::dot(n1, n2)
-				// I implemented a bad solution to prevent projection to infinity
-				if (glm::dot(n1, n2) < -0.9)
-				{
-					n2 = -n2;
-					u2 = -u2;
-				}
-
-				glm::dvec3 au = glm::normalize(u1 + u2);
-				planeNormal = glm::normalize(glm::cross(au, p));
-				directrixSegmentNormal = n1; // n1 or n2 doesn't matter
-
-				planeOrigin = dpts[i];
-			}
-
-			if (curves.empty())
-			{
-				// construct initial curve
-				glm::dvec3 left;
-				glm::dvec3 right;
-				if (initialDirectrixNormal == glm::dvec3(0))
-				{
-					left = glm::cross(directrixSegmentNormal, glm::dvec3(directrixSegmentNormal.y, directrixSegmentNormal.x, directrixSegmentNormal.z));
+				if (i == 0) // start
+				{
+					planeNormal = glm::normalize(dpts[1] - dpts[0]);
+					directrixSegmentNormal = planeNormal;
+					planeOrigin = dpts[0];
+				}
+				else if (i == dpts.size() - 1) // end
+				{
+					planeNormal = glm::normalize(dpts[i] - dpts[i - 1]);
+					directrixSegmentNormal = planeNormal;
+					planeOrigin = dpts[i];
+				}
+				else // middle
+				{
+					// possibly the directrix is bad
+					glm::dvec3 n1 = glm::normalize(dpts[i] - dpts[i - 1]);
+					glm::dvec3 n2 = glm::normalize(dpts[i + 1] - dpts[i]);
+					glm::dvec3 p = glm::normalize(glm::cross(n1, n2));
+
+					// double prod = glm::dot(n1, n2);
+
+					if (std::isnan(p.x))
+					{
+						// TODO: sometimes outliers cause the perp to become NaN!
+						// this is bad news, as it nans the points added to the final mesh
+						// also, it's hard to bail out now :/
+						// see curve.add() for more info on how this is currently "solved"
+						printf("NaN perp!\n");
+					}
+
+					glm::dvec3 u1 = glm::normalize(glm::cross(n1, p));
+					glm::dvec3 u2 = glm::normalize(glm::cross(n2, p));
+
+					// TODO: When n1 and n2 have similar direction but opposite side...
+					// ... projection tend to infinity. -> glm::dot(n1, n2)
+					// I implemented a bad solution to prevent projection to infinity
+					if (glm::dot(n1, n2) < -0.9)
+					{
+						n2 = -n2;
+						u2 = -u2;
+					}
+
+					glm::dvec3 au = glm::normalize(u1 + u2);
+					planeNormal = glm::normalize(glm::cross(au, p));
+					directrixSegmentNormal = n1; // n1 or n2 doesn't matter
+
+					planeOrigin = dpts[i];
+				}
+
+				if (curves.empty())
+				{
+					// construct initial curve
+					glm::dvec3 left;
+					glm::dvec3 right;
+					if (initialDirectrixNormal == glm::dvec3(0))
+					{
+						left = glm::cross(directrixSegmentNormal, glm::dvec3(directrixSegmentNormal.y, directrixSegmentNormal.x, directrixSegmentNormal.z));
+						if (left == glm::dvec3(0, 0, 0))
+						{
+							left = glm::cross(directrixSegmentNormal, glm::dvec3(directrixSegmentNormal.x, directrixSegmentNormal.z, directrixSegmentNormal.y));
+						}
+						if (left == glm::dvec3(0, 0, 0))
+						{
+							left = glm::cross(directrixSegmentNormal, glm::dvec3(directrixSegmentNormal.z, directrixSegmentNormal.y, directrixSegmentNormal.x));
+						}
+						right = glm::normalize(glm::cross(directrixSegmentNormal, left));
+						left = glm::normalize(glm::cross(directrixSegmentNormal, right));
+					}
+					else
+					{
+						left = glm::cross(directrixSegmentNormal, initialDirectrixNormal);
+						glm::dvec3 side = glm::normalize(initialDirectrixNormal);
+						right = glm::normalize(glm::cross(directrixSegmentNormal, left));
+						left = glm::normalize(glm::cross(directrixSegmentNormal, right));
+						right *= side;
+					}
+
 					if (left == glm::dvec3(0, 0, 0))
 					{
-						left = glm::cross(directrixSegmentNormal, glm::dvec3(directrixSegmentNormal.x, directrixSegmentNormal.z, directrixSegmentNormal.y));
-					}
-					if (left == glm::dvec3(0, 0, 0))
-					{
-<<<<<<< HEAD
-						left = glm::cross(directrixSegmentNormal, glm::dvec3(directrixSegmentNormal.z, directrixSegmentNormal.y, directrixSegmentNormal.x));
-=======
 						printf("0 left vec in sweep!\n");
 					}
 
@@ -215,10 +224,7 @@
 						glm::dvec3 proj = projectOntoPlane(planeOrigin, planeNormal, pt, directrixSegmentNormal);
 
 						segmentForCurve.Add(proj);
->>>>>>> 3a2a6644
-					}
-					right = glm::normalize(glm::cross(directrixSegmentNormal, left));
-					left = glm::normalize(glm::cross(directrixSegmentNormal, right));
+					}
 				}
 
 				if (!closed || (i != 0 && i != dpts.size() - 1))
@@ -447,78 +453,30 @@
 				}
 				else
 				{
-					left = glm::cross(directrixSegmentNormal, initialDirectrixNormal);
-					glm::dvec3 side = glm::normalize(initialDirectrixNormal);
-					right = glm::normalize(glm::cross(directrixSegmentNormal, left));
-					left = glm::normalize(glm::cross(directrixSegmentNormal, right));
-					right *= side;
-				}
-
-				if (left == glm::dvec3(0, 0, 0))
-				{
-					printf("0 left vec in sweep!\n");
-				}
-
-				// project profile onto planeNormal, place on planeOrigin
-				// TODO: look at holes
-				auto &ppts = profile.curve.points;
-				for (auto &pt2D : ppts)
-				{
-					glm::dvec3 pt = -pt2D.x * left + -pt2D.y * right + planeOrigin;
-					if(rotate90)
-					{
-						pt = -pt2D.x * right - pt2D.y * left + planeOrigin;
-					}
-					glm::dvec3 proj = projectOntoPlane(planeOrigin, planeNormal, pt, directrixSegmentNormal);
-					segmentForCurve.Add(proj);
-				}
-			}
-			else
-			{
-				// project previous curve onto the normal
-				const IfcCurve &prevCurve = curves.back();
-
-				auto &ppts = prevCurve.points;
-				for (auto &pt : ppts)
-				{
-					glm::dvec3 proj = projectOntoPlane(planeOrigin, planeNormal, pt, directrixSegmentNormal);
-
-					segmentForCurve.Add(proj);
-				}
-			}
-
-			if (!closed || (i != 0 && i != dpts.size() - 1))
-			{
-				curves.push_back(segmentForCurve);
-			}
-		}
-
-<<<<<<< HEAD
-		if (closed)
-		{
-			dpts.pop_back();
-			dpts.erase(dpts.begin());
-		}
-
-		// connect the curves
-		for (size_t i = 1; i < dpts.size(); i++)
-		{
-
-			const auto &c1 = curves[i - 1].points;
-			const auto &c2 = curves[i].points;
-
-			uint32_t capSize = c1.size();
-			for (size_t j = 1; j < capSize; j++)
-			{
-				glm::dvec3 bl = c1[j - 1];
-				glm::dvec3 br = c1[j - 0];
-
-				glm::dvec3 tl = c2[j - 1];
-				glm::dvec3 tr = c2[j - 0];
-
-				geom.AddFace(tl, br, bl);
-				geom.AddFace(tl, tr, br);
-=======
+					// project previous curve onto the normal
+					const IfcCurve &prevCurve = curves.back();
+
+					auto &ppts = prevCurve.points;
+					for (auto &pt : ppts)
+					{
+						glm::dvec3 proj = projectOntoPlane(planeOrigin, planeNormal, pt, directrixSegmentNormal);
+
+						segmentForCurve.Add(proj);
+					}
+				}
+
+				if (!closed || (i != 0 && i != dpts.size() - 1))
+				{
+					curves.push_back(segmentForCurve);
+				}
+			}
+
+			if (closed)
+			{
+				dpts.pop_back();
+				dpts.erase(dpts.begin());
+			}
+
 			// connect the curves
 			for (size_t i = 1; i < dpts.size(); i++)
 			{
@@ -559,15 +517,13 @@
 					newMesh.transformation = transforms[i];
 					mesh.children.push_back(newMesh);		
 				}
->>>>>>> 3a2a6644
-			}
-		}
-
-		// DumpSVGCurve(directrix.points, glm::dvec3(), "directrix.html");
-		// DumpIfcGeometry(geom, "sweep.obj");
-
-		return geom;
-	}
+			}
+
+			// DumpSVGCurve(directrix.points, glm::dvec3(), "directrix.html");
+			// DumpIfcGeometry(geom, "sweep.obj");
+
+			return geom;
+		}
 
 	inline bool computeSafeNormal(const glm::dvec3 v1, const glm::dvec3 v2, const glm::dvec3 v3, glm::dvec3 &normal, double eps = 0)
 	{
@@ -1067,17 +1023,17 @@
 		}
 	}
 
-	inline void flattenRecursive(IfcComposedMesh &mesh, std::unordered_map<uint32_t, IfcGeometry> &geometryMap, std::vector<IfcGeometry> &geoms, glm::dmat4 mat)
-	{
-		glm::dmat4 newMat = mat * mesh.transformation;
-
-		bool transformationBreaksWinding = MatrixFlipsTriangles(newMat);
-
-		auto geomIt = geometryMap.find(mesh.expressID);
-
-		if (geomIt != geometryMap.end())
-		{
-			auto meshGeom = geomIt->second;
+		inline	void flattenRecursive(IfcComposedMesh &mesh, std::unordered_map<uint32_t, IfcGeometry> &geometryMap, std::vector<IfcGeometry> &geoms, glm::dmat4 mat)
+		{
+			glm::dmat4 newMat = mat * mesh.transformation;
+
+			bool transformationBreaksWinding = MatrixFlipsTriangles(newMat);
+
+			auto geomIt = geometryMap.find(mesh.expressID);
+
+			if (geomIt != geometryMap.end())
+			{
+				auto meshGeom = geomIt->second;
 
 				if (meshGeom.part.size() > 0)
 				{
@@ -1122,20 +1078,6 @@
 				{
 					if (meshGeom.numFaces)
 					{
-<<<<<<< HEAD
-						fuzzybools::Face f = meshGeom.GetFace(i);
-						glm::dvec3 a = newMat * glm::dvec4(meshGeom.GetPoint(f.i0), 1);
-						glm::dvec3 b = newMat * glm::dvec4(meshGeom.GetPoint(f.i1), 1);
-						glm::dvec3 c = newMat * glm::dvec4(meshGeom.GetPoint(f.i2), 1);
-
-					if (transformationBreaksWinding)
-					{
-						newGeom.AddFace(b, a, c);
-					}
-					else
-					{
-						newGeom.AddFace(a, b, c);
-=======
 						IfcGeometry newGeom;
 						newGeom.halfSpace = meshGeom.halfSpace;
 						if (newGeom.halfSpace)
@@ -1164,19 +1106,15 @@
 						}
 
 						geoms.push_back(newGeom);
->>>>>>> 3a2a6644
-					}
-				}
-
-				geoms.push_back(newGeom);
-			}
-		}
-
-		for (auto &c : mesh.children)
-		{
-			flattenRecursive(c, geometryMap, geoms, newMat);
-		}
-	}
+					}
+				}
+			}
+
+			for (auto &c : mesh.children)
+			{
+				flattenRecursive(c, geometryMap, geoms, newMat);
+			}
+		}
 
 	inline std::vector<IfcGeometry> flatten(IfcComposedMesh &mesh, std::unordered_map<uint32_t, IfcGeometry> &geometryMap, glm::dmat4 mat = glm::dmat4(1))
 	{
