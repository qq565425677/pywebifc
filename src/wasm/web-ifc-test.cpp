--- conflicted
+++ resolved
@@ -354,10 +354,6 @@
     // SpecificLoadTest(loader, geometryLoader, 186); //TESTED_Simple_project_01
     // SpecificLoadTest(loader, geometryLoader, 22620); //TESTED_Simple_project_01
 
-<<<<<<< HEAD
-    // GetLine(loader, 2);
-=======
->>>>>>> fcaf422b
     auto meshes = LoadAllTest(loader, geometryLoader);
     // auto alignments = GetAlignments(loader, geometryLoader);
     // auto trans = webifc::geometry::FlattenTransformation(geometryLoader.GetCoordinationMatrix());
