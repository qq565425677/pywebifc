--- conflicted
+++ resolved
@@ -238,14 +238,9 @@
     // return 0;
 
     //std::string content = ReadFile(L"C:/Users/qmoya/Desktop/PROGRAMES/VSCODE/IFC.JS/issues/#83 processing/05111002_IFCR2_Geo_Columns_1.ifc");
-<<<<<<< HEAD
+
     std::string content = ReadFile("../../../examples/example.ifc");
 		webifc::LoaderSettings set;
-=======
-    std::string content = ReadFile("C:/Users/qmoya/Desktop/PROGRAMES/VSCODE/IFC.JS/issues/#295/cylinders.ifc");
-
-    webifc::LoaderSettings set;
->>>>>>> 6d8beae0
     set.COORDINATE_TO_ORIGIN = true;
     set.DUMP_CSG_MESHES = false;
     set.USE_FAST_BOOLS = true;
