--- conflicted
+++ resolved
@@ -370,11 +370,6 @@
 
     // auto meshes = LoadAllTest(loader, geometryLoader);
     // auto alignments = GetAlignments(loader, geometryLoader);
-<<<<<<< HEAD
-    // auto trans = webifc::geometry::FlattenTransformation(geometryLoader.GetCoordinationMatrix());
-    // auto CrossSections = GetCrossSections3D(loader, geometryLoader);
-=======
->>>>>>> 13273552
 
     auto errors = errorHandler.GetErrors();
     errorHandler.ClearErrors();
