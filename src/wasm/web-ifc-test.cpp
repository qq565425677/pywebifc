--- conflicted
+++ resolved
@@ -44,9 +44,7 @@
     }
 }
 
-<<<<<<< HEAD
-std::vector<webifc::IfcFlatMesh> LoadAllTest(webifc::parsing::IfcLoader &loader, webifc::IfcGeometryLoader &geometryLoader)
-=======
+
 std::vector<webifc::IfcAlignment> GetAlignments(webifc::IfcLoader &loader, webifc::IfcGeometryLoader &geometryLoader)
 {
     std::vector<webifc::IfcAlignment> alignments;
@@ -73,7 +71,6 @@
 }
 
 std::vector<webifc::IfcFlatMesh> LoadAllTest(webifc::IfcLoader &loader, webifc::IfcGeometryLoader &geometryLoader)
->>>>>>> 898b2032
 {
     std::vector<webifc::IfcFlatMesh> meshes;
     webifc::schema::IfcSchemaManager schema;
@@ -274,11 +271,7 @@
 
     // std::string content = ReadFile("../../../examples/example.ifc");
 
-<<<<<<< HEAD
 	webifc::utility::  LoaderSettings set;
-=======
-    webifc::LoaderSettings set;
->>>>>>> 898b2032
     set.COORDINATE_TO_ORIGIN = true;
     set.DUMP_CSG_MESHES = false;
     set.USE_FAST_BOOLS = true;
