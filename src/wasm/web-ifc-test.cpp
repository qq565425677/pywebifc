--- conflicted
+++ resolved
@@ -265,14 +265,7 @@
     // std::string content = ReadFile("C:/Users/qmoya/Desktop/PROGRAMES/VSCODE/IFC.JS/issues/#ifcrevolvedarea/394.ifc");
     // std::string content = ReadFile("C:/Users/qmoya/Desktop/PROGRAMES/VSCODE/IFC.JS/issues/#ifcrevolvedarea/IfcSurfaceCurveSweptAreaSolid.ifc");
     // std::string content = ReadFile("C:/Users/qmoya/Desktop/PROGRAMES/VSCODE/IFC.JS/issues/#ifcrevolvedarea/v41.ifc");
-<<<<<<< HEAD
     std::string content = ReadFile("C:/Users/qmoya/Desktop/PROGRAMES/VSCODE/IFC.JS/issues/#398/398.ifc");
-	
-=======
-	// std::string content = ReadFile("C:/Users/qmoya/Desktop/PROGRAMES/VSCODE/IFC.JS/issues/#384/384.ifc");
-    std::string content = ReadFile("C:/Users/qmoya/Desktop/PROGRAMES/VSCODE/IFC.JS/issues/#398/398.ifc");
-
->>>>>>> 447f67a7
     webifc::utility::LoaderSettings set;
     set.COORDINATE_TO_ORIGIN = true;
     
@@ -312,16 +305,9 @@
     // SpecificLoadTest(loader, geometryLoader, 2591); // IfcSurfaceCurveSweptAreaSolid
     // SpecificLoadTest(loader, geometryLoader, 4822); // 394 upsideown
     // SpecificLoadTest(loader, geometryLoader, 2736); // 394
-<<<<<<< HEAD
     // SpecificLoadTest(loader, geometryLoader, 2837); // IfcSurfaceCurveSweptAreaSolid
     // SpecificLoadTest(loader, geometryLoader, 112077); // v41
     SpecificLoadTest(loader, geometryLoader, 527); // 398
-=======
-    // SpecificLoadTest(loader, geometryLoader, 1342624); //384
-    // SpecificLoadTest(loader, geometryLoader, 2837); // IfcSurfaceCurveSweptAreaSolid
-    // SpecificLoadTest(loader, geometryLoader, 112077); // v41
-    SpecificLoadTest(loader, geometryLoader, 1794); // 398
->>>>>>> 447f67a7
 
     // auto meshes = LoadAllTest(loader, geometryLoader);
     // auto alignments = GetAlignments(loader, geometryLoader);
