/* This Source Code Form is subject to the terms of the Mozilla Public
 * License, v. 2.0. If a copy of the MPL was not distributed with this
 * file, You can obtain one at https://mozilla.org/MPL/2.0/. */

#include <iostream>
#include <fstream>
#include <filesystem>
#include "test/io_helpers.h"

#include "parsing/IfcLoader.h"
#include "schema/IfcSchemaManager.h"
#include "geometry/IfcGeometryProcessor.h"
#include "utility/LoaderError.h"
#include "utility/LoaderSettings.h"
#include "schema/ifc-schema.h"

using namespace webifc::io;

long long ms()
{
    using namespace std::chrono;
    milliseconds millis = duration_cast<milliseconds>(
        system_clock::now().time_since_epoch());

    return millis.count();
}

double RandomDouble(double lo, double hi)
{
    return lo + static_cast<double>(rand()) / (static_cast<double>(RAND_MAX / (hi - lo)));
}

std::string ReadFile(std::string filename)
{
    std::ifstream t(filename);
    std::stringstream buffer;
    buffer << t.rdbuf();
    return buffer.str();
}

void SpecificLoadTest(webifc::parsing::IfcLoader &loader, webifc::geometry::IfcGeometryProcessor &geometryLoader, uint64_t num)
{
    auto walls = loader.GetExpressIDsWithType(webifc::schema::IFCSLAB);

    bool writeFiles = true;

    auto mesh = geometryLoader.GetMesh(num);

    if (writeFiles)
    {
        DumpMesh(mesh, geometryLoader, "TEST.obj");
    }
}

std::vector<webifc::geometry::IfcAlignment> GetAlignments(webifc::parsing::IfcLoader &loader, webifc::geometry::IfcGeometryProcessor &geometryLoader)
{
    std::vector<webifc::geometry::IfcAlignment> alignments;

    auto type = webifc::schema::IFCALIGNMENT;

    auto elements = loader.GetExpressIDsWithType(type);

    for (unsigned int i = 0; i < elements.size(); i++)
    {
        auto alignment = geometryLoader.GetLoader().GetAlignment(elements[i]);
        alignment.transform(geometryLoader.GetCoordinationMatrix());
        alignments.push_back(alignment);
    }

    bool writeFiles = true;

    if (writeFiles)
    {
        DumpAlignment(alignments, "V_ALIGN.obj", "H_ALIGN.obj");
    }

    return alignments;
}

std::vector<webifc::geometry::IfcCrossSections> GetCrossSections(webifc::parsing::IfcLoader &loader, webifc::geometry::IfcGeometryProcessor &geometryLoader)
{
    std::vector<webifc::geometry::IfcCrossSections> crossSections;

    std::vector<uint32_t> typeList;
    typeList.push_back(webifc::schema::IFCSECTIONEDSOLID);
    typeList.push_back(webifc::schema::IFCSECTIONEDSURFACE);
    typeList.push_back(webifc::schema::IFCSECTIONEDSOLIDHORIZONTAL);

    for (auto &type : typeList)
    {

        auto elements = loader.GetExpressIDsWithType(type);

        for (unsigned int i = 0; i < elements.size(); i++)
        {
            auto crossSection = geometryLoader.GetLoader().GetCrossSections(elements[i]);
            crossSections.push_back(crossSection);
        }
    }

    bool writeFiles = true;

    if (writeFiles)
    {
        DumpCrossSections(crossSections, "CrossSection.obj");
    }

    return crossSections;
}

std::vector<webifc::geometry::IfcFlatMesh> LoadAllTest(webifc::parsing::IfcLoader &loader, webifc::geometry::IfcGeometryProcessor &geometryLoader)
{
    std::vector<webifc::geometry::IfcFlatMesh> meshes;
    webifc::schema::IfcSchemaManager schema;

    for (auto type : schema.GetIfcElementList())
    {
        auto elements = loader.GetExpressIDsWithType(type);

        for (unsigned int i = 0; i < elements.size(); i++)
        {
            auto mesh = geometryLoader.GetFlatMesh(elements[i]);

            for (auto &geom : mesh.geometries)
            {
                auto flatGeom = geometryLoader.GetGeometry(geom.geometryExpressID);
            }

            meshes.push_back(mesh);
        }
    }

    return meshes;
}

void DumpRefs(std::unordered_map<uint32_t, std::vector<uint32_t>> &refs)
{
    std::ofstream of("refs.txt");

    int32_t prev = 0;
    for (auto &it : refs)
    {
        if (!it.second.empty())
        {
            for (auto &i : it.second)
            {
                of << (((int32_t)i) - (prev));
                prev = i;
            }
        }
    }
}

struct BenchMarkResult
{
    std::string file;
    long long timeMS;
    long long sizeBytes;
};

void Benchmark()
{
    std::vector<BenchMarkResult> results;
    std::string path = "../../../benchmark/ifcfiles";
    for (const auto &entry : std::filesystem::directory_iterator(path))
    {
        if (entry.path().extension().string() != ".ifc")
        {
            continue;
        }

        std::string filePath = entry.path().string();
        std::string filename = entry.path().filename().string();

        std::string content = ReadFile(filePath);

        auto start = ms();
        {
            // loader.LoadFile(content);
        }
        auto time = ms() - start;

        BenchMarkResult result;
        result.file = filename;
        result.timeMS = time;
        result.sizeBytes = entry.file_size();
        results.push_back(result);

        std::cout << "Reading " << result.file << " took " << time << "ms" << std::endl;
    }

    std::cout << std::endl;
    std::cout << std::endl;
    std::cout << "Results:" << std::endl;

    double avgMBsec = 0;
    for (auto &result : results)
    {
        double MBsec = result.sizeBytes / 1000.0 / result.timeMS;
        avgMBsec += MBsec;
        std::cout << result.file << ": " << MBsec << " MB/sec" << std::endl;
    }

    avgMBsec /= results.size();

    std::cout << std::endl;
    std::cout << "Average: " << avgMBsec << " MB/sec" << std::endl;

    std::cout << std::endl;
    std::cout << std::endl;
}

void TestTriangleDecompose()
{
    const int NUM_TESTS = 100;
    const int PTS_PER_TEST = 100;
    const int EDGE_PTS_PER_TEST = 10;

    const double scaleX = 650;
    const double scaleY = 1;

    glm::dvec2 a(0, 0);
    glm::dvec2 b(scaleX, 0);
    glm::dvec2 c(0, scaleY);

    for (int i = 0; i < NUM_TESTS; i++)
    {
        srand(i);

        std::vector<glm::dvec2> points;

        // random points
        for (unsigned int j = 0; j < PTS_PER_TEST; j++)
        {
            points.push_back({RandomDouble(0, scaleX),
                              RandomDouble(0, scaleY)});
        }

        // points along the edges
        for (unsigned int j = 0; j < EDGE_PTS_PER_TEST; j++)
        {
            glm::dvec2 e1 = b - a;
            glm::dvec2 e2 = c - a;
            glm::dvec2 e3 = b - c;

            points.push_back(a + e1 * RandomDouble(0, 1));
            points.push_back(a + e2 * RandomDouble(0, 1));
            points.push_back(c + e3 * RandomDouble(0, 1));
        }

        std::cout << "Start test " << i << std::endl;

        bool swapped = false;

        // webifc::IsValidTriangulation(triangles, points);

        std::vector<webifc::io::Point> pts;

        for (auto &pt : points)
        {
            webifc::io::Point p;
            p.x = pt.x;
            p.y = pt.y;
            pts.push_back(p);
        }
    }
}

int main()
{
    std::cout << "Hello web IFC test!" << std::endl;

    // TestTriangleDecompose();

    // return 0;

    // Benchmark();

    // return 0;
<<<<<<< HEAD
    // std::string content = ReadFile("C:/Users/qmoya/Desktop/IFC/IFC4.2/IFC_FILES/01097-Tungasletta-2-Hovedbygg-RC2-prelim.ifc");
    // std::string content = ReadFile("C:/Users/qmoya/Desktop/IFC/IFC4.3/IFC_FILES/SECTIONS/(E28)_CARRETERA_10.94_4X3.ifc");
    // std::string content = ReadFile("C:/Users/qmoya/Desktop/IFC/IFC4.3/IFC_FILES/SECTIONS/Corridor-5a_renamedProfiles_4x3.ifc");
    // std::string content = ReadFile("C:/Users/qmoya/Desktop/IFC/IFC4.3/IFC_FILES/ALIGNMENT/Q2.ifc");
    // std::string content = ReadFile("C:/Users/qmoya/Desktop/IFC/IFC4.3/IFC_FILES/SECTIONS/muysimple.ifc");
    // std::string content = ReadFile("C:/Users/qmoya/Desktop/IFC/IFC4.3/IFC_FILES/SECTIONS/Ferrocarril_4x3_crosssec.ifc");
    // std::string content = ReadFile("C:/Users/qmoya/Desktop/PROGRAMES/VSCODE/IFC.JS/issues/#384/384.ifc");
    std::string content = ReadFile("C:/Users/qmoya/Desktop/PROGRAMES/VSCODE/IFC.JS/issues/#394/394.ifc");

    // std::string content = ReadFile("C:/Users/qmoya/Desktop/PROGRAMES/VSCODE/IFC.JS/issues/#bool testing/Solibri Building.ifc");

=======

    // std::string content = ReadFile("C:/Users/qmoya/Desktop/PROGRAMES/VSCODE/IFC.JS/issues/#bool testing/problematics/Projekt_COLORADO_PS.ifc");
    // std::string content = ReadFile("C:/Users/qmoya/Desktop/PROGRAMES/VSCODE/IFC.JS/issues/#bool testing/problematics/Sample1_Vectorworks2022.ifc");
    // std::string content = ReadFile("C:/Users/qmoya/Desktop/PROGRAMES/VSCODE/IFC.JS/issues/#bool testing/problematics/S_Office_Integrated Design Archi.ifc");
    // std::string content = ReadFile("Q2.ifc");
    // std::string content = ReadFile("../../../examples/example.ifc");
    // std::string content = ReadFile("C:/Users/qmoya/Desktop/PROGRAMES/VSCODE/IFC.JS/issues/#278 pending/extrusions.ifc");
    // std::string content = ReadFile("C:/Users/qmoya/Desktop/PROGRAMES/VSCODE/IFC.JS/issues/#sweptdisk/IfcSurfaceCurveSweptAreaSolid.ifc");
    // std::string content = ReadFile("C:/Users/qmoya/Desktop/PROGRAMES/VSCODE/IFC.JS/issues/#bool testing/15.ifc");
    // std::string content = ReadFile("C:/Users/qmoya/Desktop/PROGRAMES/VSCODE/IFC.JS/issues/#ifcrevolvedarea/394.ifc");
    std::string content = ReadFile("C:/Users/qmoya/Desktop/PROGRAMES/VSCODE/IFC.JS/issues/#ifcrevolvedarea/IfcSurfaceCurveSweptAreaSolid.ifc");
    // std::string content = ReadFile("C:/Users/qmoya/Desktop/PROGRAMES/VSCODE/IFC.JS/issues/#ifcrevolvedarea/v41.ifc");
	
>>>>>>> fbefeb47
    webifc::utility::LoaderSettings set;
    set.COORDINATE_TO_ORIGIN = true;

    webifc::utility::LoaderErrorHandler errorHandler;
    webifc::schema::IfcSchemaManager schemaManager;
    webifc::parsing::IfcLoader loader(set.TAPE_SIZE, set.MEMORY_LIMIT, errorHandler, schemaManager);

    auto start = ms();
    loader.LoadFile([&](char *dest, size_t sourceOffset, size_t destSize)
                    {
                        uint32_t length = std::min(content.size() - sourceOffset, destSize);
                        memcpy(dest, &content[sourceOffset], length);

                        return length; });
    // std::ofstream outputStream("D:/web-ifc/benchmark/ifcfiles/output.ifc");
    // outputStream << loader.DumpAsIFC();
    // exit(0);
    auto time = ms() - start;

    std::cout << "Reading took " << time << "ms" << std::endl;

    // std::ofstream outputFile("output.ifc");
    // outputFile << loader.DumpSingleObjectAsIFC(14363);
    // outputFile.close();

    webifc::geometry::IfcGeometryProcessor geometryLoader(loader, errorHandler, schemaManager, set.CIRCLE_SEGMENTS, set.COORDINATE_TO_ORIGIN);

    start = ms();

    // SpecificLoadTest(loader, geometryLoader, 2591); // IfcSurfaceCurveSweptAreaSolid
    // SpecificLoadTest(loader, geometryLoader,616888); // (E28)_CARRETERA_10.94_4X3
    // SpecificLoadTest(loader, geometryLoader, 22716); // Corridor-5a_renamedProfiles_4x3
    // SpecificLoadTest(loader, geometryLoader, 24943); // Corridor-5a_renamedProfiles_4x3
    // SpecificLoadTest(loader, geometryLoader, 4035); // muysimple
    // SpecificLoadTest(loader, geometryLoader, 292780); //01097-Tungasletta-2-Hovedbygg-RC2-prelim
    // SpecificLoadTest(loader, geometryLoader, 377148); // Solibri Building.ifc
    // SpecificLoadTest(loader, geometryLoader, 1342624); //384
    // SpecificLoadTest(loader, geometryLoader, 3843); //394
    // SpecificLoadTest(loader, geometryLoader, 5046); //394
    // SpecificLoadTest(loader, geometryLoader, 4123); //394
    SpecificLoadTest(loader, geometryLoader, 6131); //394
       
    // GetLine(loader, 2);
    // auto meshes = LoadAllTest(loader, geometryLoader);
    // auto alignments = GetAlignments(loader, geometryLoader);
    // auto trans = webifc::geometry::FlattenTransformation(geometryLoader.GetCoordinationMatrix());
<<<<<<< HEAD
    // auto CrossSections = GetCrossSections(loader, geometryLoader);
=======
    // SpecificLoadTest(loader, geometryLoader, 15);
    // SpecificLoadTest(loader, geometryLoader, 2591); // IfcSurfaceCurveSweptAreaSolid
    // SpecificLoadTest(loader, geometryLoader, 4822); // 394 upsideown
    // SpecificLoadTest(loader, geometryLoader, 2736); // 394
    SpecificLoadTest(loader, geometryLoader, 2837); // IfcSurfaceCurveSweptAreaSolid
    // SpecificLoadTest(loader, geometryLoader, 112077); // v41

    // auto meshes = LoadAllTest(loader, geometryLoader);
    // auto alignments = GetAlignments(loader, geometryLoader);

>>>>>>> fbefeb47

    auto errors = errorHandler.GetErrors();
    errorHandler.ClearErrors();

    for (auto error : errors)
    {
        std::cout << error.expressID << " " << error.ifcType << " " << std::to_string((int)error.type) << " " << error.message << std::endl;
    }

    time = ms() - start;

    std::cout << "Generating geometry took " << time << "ms" << std::endl;

    std::cout << "Done" << std::endl;
}<|MERGE_RESOLUTION|>--- conflicted
+++ resolved
@@ -277,7 +277,6 @@
     // Benchmark();
 
     // return 0;
-<<<<<<< HEAD
     // std::string content = ReadFile("C:/Users/qmoya/Desktop/IFC/IFC4.2/IFC_FILES/01097-Tungasletta-2-Hovedbygg-RC2-prelim.ifc");
     // std::string content = ReadFile("C:/Users/qmoya/Desktop/IFC/IFC4.3/IFC_FILES/SECTIONS/(E28)_CARRETERA_10.94_4X3.ifc");
     // std::string content = ReadFile("C:/Users/qmoya/Desktop/IFC/IFC4.3/IFC_FILES/SECTIONS/Corridor-5a_renamedProfiles_4x3.ifc");
@@ -286,24 +285,8 @@
     // std::string content = ReadFile("C:/Users/qmoya/Desktop/IFC/IFC4.3/IFC_FILES/SECTIONS/Ferrocarril_4x3_crosssec.ifc");
     // std::string content = ReadFile("C:/Users/qmoya/Desktop/PROGRAMES/VSCODE/IFC.JS/issues/#384/384.ifc");
     std::string content = ReadFile("C:/Users/qmoya/Desktop/PROGRAMES/VSCODE/IFC.JS/issues/#394/394.ifc");
-
     // std::string content = ReadFile("C:/Users/qmoya/Desktop/PROGRAMES/VSCODE/IFC.JS/issues/#bool testing/Solibri Building.ifc");
 
-=======
-
-    // std::string content = ReadFile("C:/Users/qmoya/Desktop/PROGRAMES/VSCODE/IFC.JS/issues/#bool testing/problematics/Projekt_COLORADO_PS.ifc");
-    // std::string content = ReadFile("C:/Users/qmoya/Desktop/PROGRAMES/VSCODE/IFC.JS/issues/#bool testing/problematics/Sample1_Vectorworks2022.ifc");
-    // std::string content = ReadFile("C:/Users/qmoya/Desktop/PROGRAMES/VSCODE/IFC.JS/issues/#bool testing/problematics/S_Office_Integrated Design Archi.ifc");
-    // std::string content = ReadFile("Q2.ifc");
-    // std::string content = ReadFile("../../../examples/example.ifc");
-    // std::string content = ReadFile("C:/Users/qmoya/Desktop/PROGRAMES/VSCODE/IFC.JS/issues/#278 pending/extrusions.ifc");
-    // std::string content = ReadFile("C:/Users/qmoya/Desktop/PROGRAMES/VSCODE/IFC.JS/issues/#sweptdisk/IfcSurfaceCurveSweptAreaSolid.ifc");
-    // std::string content = ReadFile("C:/Users/qmoya/Desktop/PROGRAMES/VSCODE/IFC.JS/issues/#bool testing/15.ifc");
-    // std::string content = ReadFile("C:/Users/qmoya/Desktop/PROGRAMES/VSCODE/IFC.JS/issues/#ifcrevolvedarea/394.ifc");
-    std::string content = ReadFile("C:/Users/qmoya/Desktop/PROGRAMES/VSCODE/IFC.JS/issues/#ifcrevolvedarea/IfcSurfaceCurveSweptAreaSolid.ifc");
-    // std::string content = ReadFile("C:/Users/qmoya/Desktop/PROGRAMES/VSCODE/IFC.JS/issues/#ifcrevolvedarea/v41.ifc");
-	
->>>>>>> fbefeb47
     webifc::utility::LoaderSettings set;
     set.COORDINATE_TO_ORIGIN = true;
 
@@ -350,20 +333,7 @@
     // auto meshes = LoadAllTest(loader, geometryLoader);
     // auto alignments = GetAlignments(loader, geometryLoader);
     // auto trans = webifc::geometry::FlattenTransformation(geometryLoader.GetCoordinationMatrix());
-<<<<<<< HEAD
     // auto CrossSections = GetCrossSections(loader, geometryLoader);
-=======
-    // SpecificLoadTest(loader, geometryLoader, 15);
-    // SpecificLoadTest(loader, geometryLoader, 2591); // IfcSurfaceCurveSweptAreaSolid
-    // SpecificLoadTest(loader, geometryLoader, 4822); // 394 upsideown
-    // SpecificLoadTest(loader, geometryLoader, 2736); // 394
-    SpecificLoadTest(loader, geometryLoader, 2837); // IfcSurfaceCurveSweptAreaSolid
-    // SpecificLoadTest(loader, geometryLoader, 112077); // v41
-
-    // auto meshes = LoadAllTest(loader, geometryLoader);
-    // auto alignments = GetAlignments(loader, geometryLoader);
-
->>>>>>> fbefeb47
 
     auto errors = errorHandler.GetErrors();
     errorHandler.ClearErrors();
