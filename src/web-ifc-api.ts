--- conflicted
+++ resolved
@@ -340,22 +340,12 @@
                     }
                 }
             }
-<<<<<<< HEAD
-=======
-        });
+        }
         
         if(lineObject.expressID === undefined || lineObject.expressID < 0) {
             lineObject.expressID = this.IncrementMaxExpressID(modelID, 1);
         }
 
-        // See https://github.com/IFCjs/web-ifc/issues/178 for some pitfalls here.
-        if (lineObject.expressID === undefined
-            || lineObject.type === undefined
-            || lineObject.ToTape === undefined) {
-            this.LogWarn('Line object cannot be serialized; invalid format:', lineObject)
-            return
->>>>>>> 17498f8e
-        }
 
         let rawLineData: RawLineData = {
             ID: lineObject.expressID,
