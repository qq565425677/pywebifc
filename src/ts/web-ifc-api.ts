/* This Source Code Form is subject to the terms of the Mozilla Public
 * License, v. 2.0. If a copy of the MPL was not distributed with this
 * file, You can obtain one at https://mozilla.org/MPL/2.0/. */

/**
 * Web-IFC Main API Class
 * @module web-ifc
 */

import {
    Handle,
    IfcLineObject,
    TypeInitialisers,
    FILE_SCHEMA,
    FILE_NAME, 
    FILE_DESCRIPTION,
    FromRawLineData,
    Constructors,
    InheritanceDef,
    InversePropertyDef,
    ToRawLineData,
    SchemaNames
} from "./ifc-schema";

declare var __WASM_PATH__:string;

let WebIFCWasm: any;

let currentScriptPath: string;
if (typeof document !== 'undefined') {
    const currentScriptData  = (document.currentScript as HTMLScriptElement);
    if (currentScriptData?.src !== undefined) currentScriptPath = currentScriptData.src.substring(0, currentScriptData.src.lastIndexOf("/") + 1) ;
}

export * from "./ifc-schema";
import { Properties } from "./helpers/properties";
export { Properties };
import { Log, LogLevel } from "./helpers/log";
export { LogLevel };

export const UNKNOWN = 0;
export const STRING = 1;
export const LABEL = 2;
export const ENUM = 3;
export const REAL = 4;
export const REF = 5;
export const EMPTY = 6;
export const SET_BEGIN = 7;
export const SET_END = 8;
export const LINE_END = 9;
export const INTEGER = 10;

/**
 * Settings for the IFCLoader
 * @property {boolean} COORDINATE_TO_ORIGIN - If true, the model will be translated to the origin.
 * @property {number} CIRCLE_SEGMENTS - Number of segments for circles. 
 * @property {number} MEMORY_LIMIT - The amount of memory to be reserved for storing IFC data in memory
 * @property {number} TAPE_SIZE - Size of the tape for the loader.
 * @property {number} LINEWRITER_BUFFER - The number of lines to write to memory at a time when writing an IFC file.
 */
export interface LoaderSettings {
    COORDINATE_TO_ORIGIN?: boolean;
    CIRCLE_SEGMENTS?: number;
    MEMORY_LIMIT?: number;
    TAPE_SIZE? : number;
    LINEWRITER_BUFFER?: number;
}

export interface Vector<T> extends Iterable<T> {
    get(index: number): T;
    size(): number;
}

export interface Color {
    x: number;
    y: number;
    z: number;
    w: number;
}

export interface RawLineData {
    ID: number;
    type: number;
    arguments: any[];
}

export interface PlacedGeometry {
    color: Color;
    geometryExpressID: number;
    flatTransformation: Array<number>;
}

export interface FlatMesh {
    geometries: Vector<PlacedGeometry>;
    expressID: number;
    delete(): void;
}

export interface Point {
    x: number;
    y: number;
    z?: number;
}

export interface Curve {
    points: Array<Point>;
    userData: Array<string>;
    arcSegments: Array<number>;
}

export interface SweptDiskSolid
{
    profile: Profile;
    axis: Array<Curve>;
    profileRadius: number;
};

export interface Profile
{
    curve: Curve;
    holes: Array<Curve>;
    profiles: Array<Profile>;
    isConvex: boolean;
    isComposite: boolean;
};

export interface CrossSection {
    curves: Array<Curve>;
    expressID: Array<number>;
}

export interface AlignmentSegment {
    curves: Array<Curve>;
}

export interface Alignment {
    FlatCoordinationMatrix: Array<number>;
    Horizontal: AlignmentSegment;
    Vertical: AlignmentSegment;
}

export interface IfcGeometry {
    GetVertexData(): number;
    GetVertexDataSize(): number;
    GetIndexData(): number;
    GetIndexDataSize(): number;
    GetSweptDiskSolid(): SweptDiskSolid;
    delete(): void;
}

export interface IfcType {
    typeID: number;
    typeName: string;
}

export interface NewIfcModel {
    schema: string;
    name?: string;
    description?: string[];
    authors?: string[];
    organizations?: string[];
    authorization?: string;
}

export type ModelLoadCallback = (offset:number, size: number) => Uint8Array;
export type ModelSaveCallback = (data:Uint8Array) => void;

/** @ignore */
export function ms() {
    return new Date().getTime();
}

export type LocateFileHandlerFn = (path: string, prefix: string) => string;

export class IfcAPI {
    /** @ignore */
    wasmModule: undefined | any = undefined;
    private wasmPath: string = "";
    private isWasmPathAbsolute = false;

    private modelSchemaList: Array<number> = [];
    private modelSchemaNameList: Array<string> = [];

    /** @ignore */
    ifcGuidMap: Map<number, Map<string | number, string | number>> = new Map<number, Map<string | number, string | number>>();

    private deletedLines: Map<number,Set<number>> = new Map<number,Set<number>>();

    /**
     * Contains all the logic and methods regarding properties, psets, qsets, etc.
     */
    properties = new Properties(this);

    /**
     * Initializes the WASM module (WebIFCWasm), required before using any other functionality.
     *
     * @param customLocateFileHandler An optional locateFile function that let's
     * you override the path from which the wasm module is loaded.
     */
<<<<<<< HEAD
    async Init({locateFile,mainScriptUrlOrBlob}:{locateFile?:LocateFileHandlerFn,mainScriptUrlOrBlob?:Blob|String}) {
=======
    async Init(customLocateFileHandler?: LocateFileHandlerFn, forceSingleThread: boolean = false) {
        if (!WebIFCWasm) {
            if (typeof self !== 'undefined' && self.crossOriginIsolated && !forceSingleThread) {
                try {
                    WebIFCWasm = require("./web-ifc-mt");
                } catch (ex){
                    WebIFCWasm = require(__WASM_PATH__);
                }
            } else WebIFCWasm = require(__WASM_PATH__);
        }        

>>>>>>> c8151f2f
        if (WebIFCWasm && this.wasmModule == undefined) {
            let locateFileHandler: LocateFileHandlerFn = (path, prefix) => {
                // when the wasm module requests the wasm file, we redirect to include the user specified path
                if (path.endsWith(".wasm")) {
                    if (this.isWasmPathAbsolute) {
                        return this.wasmPath + path;
                    }

                    return (currentScriptPath !== undefined ? currentScriptPath : prefix) + this.wasmPath + path;
                }
                // otherwise use the default path
                return (currentScriptPath !== undefined ? currentScriptPath : prefix) + path;
            }

            //@ts-ignore
            this.wasmModule = await WebIFCWasm({ noInitialRun: true, locateFile: locateFile || locateFileHandler,mainScriptUrlOrBlob });
            this.SetLogLevel(LogLevel.LOG_LEVEL_ERROR);
        }
        else {
			Log.error(`Could not find wasm module at './web-ifc' from web-ifc-api.ts`);
        }
    }

     /**
     * Opens a set of models and returns model IDs 
     * @param dataSets Array of Buffers containing IFC data (bytes)
     * @param settings Settings for loading the model @see LoaderSettings
	 * @returns Array of model IDs
    */
    OpenModels(dataSets: Array<Uint8Array>, settings?: LoaderSettings): Array<number> {
        let s: LoaderSettings = {
            MEMORY_LIMIT :  2147483648,
            ...settings
        };
        s.MEMORY_LIMIT = s.MEMORY_LIMIT! / dataSets.length;
        let modelIDs:Array<number> = [];

        for (let dataSet of dataSets) modelIDs.push(this.OpenModel(dataSet,s));
        return modelIDs
    }


    private CreateSettings(settings?: LoaderSettings) {
        let s: LoaderSettings = {
            COORDINATE_TO_ORIGIN: false,
            CIRCLE_SEGMENTS: 12,
            TAPE_SIZE: 67108864,
            MEMORY_LIMIT: 2147483648,
            LINEWRITER_BUFFER: 10000,
            ...settings
        };
        return s;
    }

    private LookupSchemaId(schemaName: string) {
        for (var i=0; i < SchemaNames.length;i++)
        {
            if (typeof SchemaNames[i] !== "undefined") {
                for (var j=0; j < SchemaNames[i].length;j++) 
                {
                    if (SchemaNames[i][j] == schemaName) return i;
                }
            }
        }
        return -1;
    }

    /**
     * Opens a model and returns a modelID number
     * @param data Buffer containing IFC data (bytes)
     * @param settings Settings for loading the model @see LoaderSettings
	 * @returns ModelID or -1 if model fails to open
    */
    OpenModel(data: Uint8Array, settings?: LoaderSettings): number {
        let s = this.CreateSettings(settings);
        let result = this.wasmModule.OpenModel(s, (destPtr: number, offsetInSrc: number, destSize: number) => {
            let srcSize = Math.min(data.byteLength - offsetInSrc, destSize);
            let dest = this.wasmModule.HEAPU8.subarray(destPtr, destPtr + srcSize);
            let src = data.subarray(offsetInSrc, offsetInSrc + srcSize );
            dest.set(src);
            return srcSize;
        });
        this.deletedLines.set(result,new Set());
        var schemaName = this.GetHeaderLine(result, FILE_SCHEMA).arguments[0][0].value;
        this.modelSchemaList[result] = this.LookupSchemaId(schemaName);
        this.modelSchemaNameList[result] = schemaName;
        if (this.modelSchemaList[result] == -1) 
        {
            Log.error("Unsupported Schema:"+schemaName);
            this.CloseModel(result)
            return -1;
        } 
        Log.debug("Parsing Model using " + schemaName + " Schema");
        return result;
    }

    /**
     * Opens a model and returns a modelID number
     * @param callback a function of signature (offset:number, size: number) => Uint8Array that will retrieve the IFC data
     * @param settings Settings for loading the model @see LoaderSettings
     * @returns ModelID or -1 if model fails to open
    */
    OpenModelFromCallback(callback:  ModelLoadCallback , settings?: LoaderSettings): number {
        let s = this.CreateSettings(settings);
        let result = this.wasmModule.OpenModel(s, (destPtr: number, offsetInSrc: number, destSize: number) => {
            let data = callback(offsetInSrc,destSize);
            let srcSize = Math.min(data.byteLength, destSize);
            let dest = this.wasmModule.HEAPU8.subarray(destPtr, destPtr + srcSize);
            dest.set(data);
            return srcSize;
        });
        this.deletedLines.set(result,new Set());
        var schemaName = this.GetHeaderLine(result, FILE_SCHEMA).arguments[0][0].value;
        this.modelSchemaList[result] = this.LookupSchemaId(schemaName);
        this.modelSchemaNameList[result] = schemaName;
        if (this.modelSchemaList[result] == -1) 
        {
            Log.error("Unsupported Schema:"+schemaName);
            this.CloseModel(result)
            return -1;
        } 
        Log.debug("Parsing Model using " + schemaName + " Schema");
        return result;
    }

    /**
     * Fetches the ifc schema version of a given model
     * @param modelID Model ID
	 * @returns IFC Schema version
    */
    GetModelSchema(modelID: number) {
        return this.modelSchemaNameList[modelID];
    }

    /**
     * Creates a new model and returns a modelID number
     * @param schema ifc schema version
	 * @returns ModelID
    */
    CreateModel(model: NewIfcModel, settings?: LoaderSettings): number {
        let s = this.CreateSettings(settings);
        let result = this.wasmModule.CreateModel(s);
        this.modelSchemaList[result] = this.LookupSchemaId(model.schema);
        this.modelSchemaNameList[result] = model.schema;
        if (this.modelSchemaList[result] == -1) 
        {
            Log.error("Unsupported Schema:"+model.schema);
            this.CloseModel(result)
            return -1;
        } 
        this.deletedLines.set(result,new Set());
        const modelName = model.name || "web-ifc-model-"+result+".ifc";
        const timestamp = new Date().toISOString().slice(0,19);
        const description = model.description?.map((d) => ({type: STRING, value: d})) || [{type: STRING, value: 'ViewDefinition [CoordinationView]'}];
        const authors = model.authors?.map((a) => ({type: STRING, value: a})) || [null];
        const orgs = model.organizations?.map((o) => ({type: STRING, value: o})) || [null];
        const auth = model.authorization ? {type: STRING, value: model.authorization} : null;
        
        this.wasmModule.WriteHeaderLine(result,FILE_DESCRIPTION,[
            description, 
            {type: STRING, value: '2;1'}
        ]);
        this.wasmModule.WriteHeaderLine(result,FILE_NAME,[
            {type: STRING, value: modelName},
            {type: STRING, value: timestamp},
            authors,
            orgs,
            {type: STRING, value: "thatopen/web-ifc-api"},
            {type: STRING, value: "thatopen/web-ifc-api"},
            auth,
        ]);
        this.wasmModule.WriteHeaderLine(result,FILE_SCHEMA,[[{type: STRING, value: model.schema}]]);

        return result;
    }

	/**
	 * Saves a model to a Buffer
	 * @param modelID Model ID
	 * @returns Buffer containing the model data
	 */
    SaveModel(modelID: number): Uint8Array {
        let dataBuffer:Uint8Array = new Uint8Array(0);
        this.wasmModule.SaveModel(modelID, (srcPtr: number, srcSize: number) => {
            let origSize: number = dataBuffer.byteLength;
            let src = this.wasmModule.HEAPU8.subarray(srcPtr, srcPtr + srcSize);
            let newBuffer = new Uint8Array(origSize+srcSize);
            newBuffer.set(dataBuffer)
            newBuffer.set(src, origSize);
            dataBuffer = newBuffer;
        });
       return dataBuffer;
    }

    /**
     * Saves a model to a Buffer
     * @param modelID Model ID
     * @returns Buffer containing the model data
     */
    SaveModelToCallback(modelID: number, callback: ModelSaveCallback) {
        this.wasmModule.SaveModel(modelID, (srcPtr: number, srcSize: number) => {
            let src = this.wasmModule.HEAPU8.subarray(srcPtr, srcPtr + srcSize);
            let newBuffer = new Uint8Array(srcSize);
            newBuffer.set(src);
            callback(newBuffer);
        });
    }

    /**
    * Retrieves the geometry of an element
    * @param modelID Model handle retrieved by OpenModel
    * @param geometryExpressID express ID of the element
    * @returns Geometry of the element as a list of vertices and indices
    */
    GetGeometry(modelID: number, geometryExpressID: number): IfcGeometry {
        return this.wasmModule.GetGeometry(modelID, geometryExpressID);
    }

    /**
     * Gets the header information required by the user
     * @param modelID Model handle retrieved by OpenModel
     * @param headerType Type of header data you want to retrieve
     * ifc.FILE_NAME, ifc.FILE_DESCRIPTION or ifc.FILE_SCHEMA
     * @returns An object with parameters ID, type and arguments
     */
    GetHeaderLine(modelID: number, headerType: number) {
        return this.wasmModule.GetHeaderLine(modelID, headerType);
    }

    /**
     * Gets the list of all ifcTypes contained in the model
     * @param modelID Model handle retrieved by OpenModel
     * @returns Array of objects containing typeID and typeName
     */
    GetAllTypesOfModel(modelID: number): IfcType[] {
        let typesNames: IfcType[] = [];
        const elements = Object.keys(FromRawLineData[this.modelSchemaList[modelID]]).map((e) => parseInt(e));
        for (let i = 0; i < elements.length; i++) {
            const lines = this.GetLineIDsWithType(modelID, elements[i]);
            if (lines.size() > 0) typesNames.push({ typeID: elements[i], typeName: this.wasmModule.GetNameFromTypeCode(elements[i]) });
        }
        return typesNames;
    }

	/**
	 * Gets the ifc line data for a given express ID
	 * @param modelID Model handle retrieved by OpenModel
	 * @param expressID express ID of the line
	 * @param flatten recursively flatten the line, default false
	 * @param inverse get the inverse properties of the line, default false
	 * @param inversePropKey filters out all other properties from a inverse search, for a increase in performance. Default null
	 * @returns lineObject
	 */
    GetLine(modelID: number, expressID: number, flatten = false, inverse = false, inversePropKey: string | null | undefined = null) {
        let expressCheck = this.wasmModule.ValidateExpressID(modelID, expressID);
        if (!expressCheck) {
            return;
        }

        let rawLineData = this.GetRawLineData(modelID, expressID);
        let lineData;
        try {
            lineData = FromRawLineData[this.modelSchemaList[modelID]][rawLineData.type](rawLineData.arguments);
            lineData.expressID = rawLineData.ID;
        } catch (e) {
           Log.error("Invalid IFC Line:"+expressID);
	         // throw an error when the line is defined 
           if (rawLineData.ID) {
               throw e;
           } else {
               return;
           }
       }

        if (flatten) {
            this.FlattenLine(modelID, lineData);
        }

        let inverseData = InversePropertyDef[this.modelSchemaList[modelID]][rawLineData.type];
        if (inverse && inverseData != null) 
        {
          for (let inverseProp of inverseData) 
          {
            if (inversePropKey && inverseProp[0] !== inversePropKey) continue;
			  
            if (!inverseProp[3]) lineData[inverseProp[0]] = null;
            else lineData[inverseProp[0]] = [];
            
            let targetTypes = [inverseProp[1]];
            if (typeof InheritanceDef[this.modelSchemaList[modelID]][inverseProp[1]] != "undefined")
            {
              targetTypes=targetTypes.concat(InheritanceDef[this.modelSchemaList[modelID]][inverseProp[1]]);
            }
            let inverseIDs = this.wasmModule.GetInversePropertyForItem(modelID, expressID, targetTypes, inverseProp[2], inverseProp[3]);
            if (!inverseProp[3] && inverseIDs.size()>0) 
            {
              if (!flatten) lineData[inverseProp[0]] = { type: 5,  value: inverseIDs.get(0) };
              else lineData[inverseProp[0]] = this.GetLine(modelID, inverseIDs.get(0));
            }
            else 
            {
                for (let x = 0; x < inverseIDs.size(); x++) {
                  if (!flatten) lineData[inverseProp[0]].push({ type: 5,  value: inverseIDs.get(x) });
                  else lineData[inverseProp[0]].push(this.GetLine(modelID, inverseIDs.get(x)));
                }
            }
          }
        }
        return lineData;
    }

    /**
     * Gets the next unused expressID
     * @param modelID Model handle retrieved by OpenModel
     * @param expressID Starting expressID value 
     * @returns The next unused expressID starting from the value provided
     */
    GetNextExpressID(modelID: number, expressID: number): number {
        return this.wasmModule.GetNextExpressID(modelID, expressID);
    }

    /**
     * Creates a new ifc entity
     * @param modelID Model handle retrieved by OpenModel
     * @param type Type code
     * @param args Arguments required by the entity
     * @returns An object contining the parameters of the new entity
     */
    CreateIfcEntity(modelID: number, type:number, ...args: any[] ): IfcLineObject
    {
        return Constructors[this.modelSchemaList[modelID]][type](args);
    }

    /**
     * Creates a new ifc type i.e. IfcLabel, IfcReal, ...
     * @param modelID Model handle retrieved by OpenModel
     * @param type Type code
     * @param value Type value
     * @returns An object with the parameters of the type
     */
    CreateIfcType(modelID: number, type:number, value: any) 
    {
        return TypeInitialisers[this.modelSchemaList[modelID]][type](value);
    }

    /**
     * Gets the name from a type code
     * @param type Code
     * @returns Name
     */
    GetNameFromTypeCode(type:number): string 
    {
       Log.warn("GetNameFromTypeCode() now returns type names in camel case");
       return this.wasmModule.GetNameFromTypeCode(type);
    }

    /**
     * Gets the type code  from a name code
     * @param name
     * @returns type code
     */
    GetTypeCodeFromName(typeName:string): number 
    {
       return this.wasmModule.GetTypeCodeFromName(typeName);
    }

    /**
     * Evaluates if a type is subtype of IfcElement 
     * @param type Type code
     * @returns True if subtype of Ifcelement, False if it is not subtype
     */
    IsIfcElement(type:number) : boolean
    {
        return this.wasmModule.IsIfcElement(type);
    }

    /**
     * Returns a list with all entity types that are present in the current schema
     * @param modelID Model handle retrieved by OpenModel
     * @returns Array of type codes
     */
    GetIfcEntityList(modelID: number) : Array<number>
    {
        return Object.keys(FromRawLineData[this.modelSchemaList[modelID]]).map(x=>parseInt(x));
    }

    /**
     * Deletes an IFC line from the model
     * @param modelID Model handle retrieved by OpenModel
     * @param expressID express ID of the line to remove
     */
    DeleteLine(modelID: number, expressID: number) {
        this.wasmModule.RemoveLine(modelID,expressID);
        this.deletedLines.get(modelID)!.add(expressID);
    }

	/**
     * Writes a line to the model, can be used to write new lines or to update existing lines
     * @param modelID Model handle retrieved by OpenModel
     * @param lineObject array of line object to write
     */
    WriteLines<Type extends IfcLineObject>(modelID: number, lineObjects: Array<Type>) {
        for (let lineObject of lineObjects) this.WriteLine(modelID,lineObject);
    }

    /**
	 * Writes a set of line to the model, can be used to write new lines or to update existing lines
	 * @param modelID Model handle retrieved by OpenModel
	 * @param lineObject line object to write
	 */
    WriteLine<Type extends IfcLineObject>(modelID: number, lineObject: Type) {
        if (lineObject.expressID!= -1 && this.deletedLines.get(modelID)!.has(lineObject.expressID)) 
        {
            Log.error(`Cannot re-use deleted express ID`);
            return;
        }
        if (lineObject.expressID != -1 && lineObject.expressID <= this.GetMaxExpressID(modelID) && this.GetLineType(modelID,lineObject.expressID) != lineObject.type && this.GetLineType(modelID,lineObject.expressID) != 0) 
        {
            Log.error(`Cannot change type of existing IFC Line`);
            return;
        }

        let property: keyof Type;
        for (property in lineObject)
        {
            const lineProperty: any = lineObject[property];
            if (lineProperty  && (lineProperty as IfcLineObject).expressID !== undefined) {
                // this is a real object, we have to write it as well and convert to a handle
                // TODO: detect if the object needs to be written at all, or if it's unchanged
                this.WriteLine(modelID, lineProperty as IfcLineObject);

                // overwrite the reference
                // NOTE: this modifies the parameter
                (lineObject[property] as any)= new Handle((lineProperty as IfcLineObject).expressID);
            }
            else if (Array.isArray(lineProperty) && lineProperty.length > 0) {
                for (let i = 0; i < lineProperty.length; i++) {
                    if ((lineProperty[i] as IfcLineObject).expressID !== undefined) {
                        // this is a real object, we have to write it as well and convert to a handle
                        // TODO: detect if the object needs to be written at all, or if it's unchanged
                        this.WriteLine(modelID, lineProperty[i] as IfcLineObject);

                        // overwrite the reference
                        // NOTE: this modifies the parameter
                        ((lineObject[property]as any)[i] as any) = new Handle((lineProperty[i] as IfcLineObject).expressID);
                    }
                }
            }
        }
        
        if(lineObject.expressID === undefined || lineObject.expressID < 0) {
            lineObject.expressID = this.GetMaxExpressID(modelID)+1;
        }


        let rawLineData: RawLineData = {
            ID: lineObject.expressID,
            type: lineObject.type,
            arguments: ToRawLineData[this.modelSchemaList[modelID]][lineObject.type](lineObject) as any[]
        }
        this.WriteRawLineData(modelID, rawLineData);
    }

    /** @ignore */
    FlattenLine(modelID: number, line: any) {
        Object.keys(line).forEach(propertyName => {
            let property = line[propertyName];
            if (property && property.type === 5) {
                if (property.value) line[propertyName] = this.GetLine(modelID, property.value, true);
            }
            else if (Array.isArray(property) && property.length > 0 && property[0] && property[0].type === 5) {
                for (let i = 0; i < property.length; i++) {
                    if (property[i].value) line[propertyName][i] = this.GetLine(modelID, property[i].value, true);
                }
            }
        });
    }

    /** @ignore */
    GetRawLineData(modelID: number, expressID: number): RawLineData {
        return this.wasmModule.GetLine(modelID, expressID) as RawLineData;
    }

    /** @ignore */
    WriteRawLineData(modelID: number, data: RawLineData) {
        this.wasmModule.WriteLine(modelID, data.ID, data.type, data.arguments);
    }

    /** @ignore */
    WriteRawLinesData(modelID: number, data: Array<RawLineData>) {
        for (let rawLine of data)  this.wasmModule.WriteLine(modelID, rawLine.ID, rawLine.type, rawLine.arguments);
    }

	/**
	 * Get all line IDs of a specific ifc type
	 * @param modelID model ID
	 * @param type ifc type, @see IfcEntities
	 * @param includeInherited if true, also returns all inherited types 
	 * @returns vector of line IDs
	 */
    GetLineIDsWithType(modelID: number, type: number, includeInherited: boolean = false): Vector<number> {
        let types: Array<number> = [];
        types.push(type);
        if (includeInherited && typeof InheritanceDef[this.modelSchemaList[modelID]][type] != "undefined")
        {
          types = types.concat(InheritanceDef[this.modelSchemaList[modelID]][type]);
        } 
        let lineIds = this.wasmModule.GetLineIDsWithType(modelID, types);
        lineIds[Symbol.iterator] = function*() { for (let i=0; i < lineIds.size();i++) yield lineIds.get(i); }
        return lineIds;
    }

	/**
	 * Get all line IDs of a model
	 * @param modelID model ID
	 * @returns vector of all line IDs
	 */
    GetAllLines(modelID: number): Vector<number> {
        let lineIds = this.wasmModule.GetAllLines(modelID);
        lineIds[Symbol.iterator] = function*() { for (let i=0; i < lineIds.size();i++) yield lineIds.get(i); }
        return lineIds;
    }

    /**
     * Returns all crossSections in 2D contained in IFCSECTIONEDSOLID, IFCSECTIONEDSURFACE, IFCSECTIONEDSOLIDHORIZONTAL (IFC4x3 or superior) 
     * @param modelID model ID
     * @returns Lists with the cross sections curves as sets of points
     */
    GetAllCrossSections2D(modelID: number): Array<CrossSection>
    {
        const crossSections =  this.wasmModule.GetAllCrossSections(modelID,2);
        const crossSectionList = [];
        for (let i = 0; i < crossSections.size(); i++) {
            const alignment = crossSections.get(i);
            const curveList = [];
            const expressList = [];
            for (let j = 0; j < alignment.curves.size(); j++) {
                const curve = alignment.curves.get(j);
                const ptList: Array<Point> = [];
                for (let p = 0; p < curve.points.size(); p++) {
                const pt = curve.points.get(p);
                const newPoint: Point = { x: pt.x, y: pt.y, z: pt.z };
                ptList.push(newPoint);
                }
                const newCurve: Curve = { points: ptList, userData: [], arcSegments: [] };
                curveList.push(newCurve);
                expressList.push(alignment.expressID.get(j));
            }
            const align = { FlatCoordinationMatrix: this.GetCoordinationMatrix(modelID), curves: curveList, expressID: expressList };
            crossSectionList.push(align);
        }
        return crossSectionList;
    }

    /**
     * Returns all crossSections in 3D contained in IFCSECTIONEDSOLID, IFCSECTIONEDSURFACE, IFCSECTIONEDSOLIDHORIZONTAL (IFC4x3 or superior) 
     * @param modelID model ID
     * @returns Lists with the cross sections curves as sets of points
     */
    GetAllCrossSections3D(modelID: number): Array<CrossSection>
    {
        const crossSections =  this.wasmModule.GetAllCrossSections(modelID,3);
        const crossSectionList = [];
        for (let i = 0; i < crossSections.size(); i++) {
            const alignment = crossSections.get(i);
            const curveList: Array<Curve> = [];
            const expressList: Array<number> = [];
            for (let j = 0; j < alignment.curves.size(); j++) {
                const curve = alignment.curves.get(j);
                const ptList = [];
                for (let p = 0; p < curve.points.size(); p++) {
                const pt = curve.points.get(p);
                const newPoint = { x: pt.x, y: pt.y, z: pt.z };
                ptList.push(newPoint);
                }
                const newCurve: Curve = { points: ptList, userData: [], arcSegments: [] };
                curveList.push(newCurve);
                expressList.push(alignment.expressID.get(j));
            }
            const align = { FlatCoordinationMatrix: this.GetCoordinationMatrix(modelID), curves: curveList, expressID: expressList };
            crossSectionList.push(align);
        }
        return crossSectionList;
    }

    /**
     * Returns all alignments contained in the IFC model (IFC4x3 or superior)
     * @param modelID model ID
     * @returns Lists with horizontal and vertical curves as sets of points
     */
    GetAllAlignments(modelID: number): any {
        const alignments = this.wasmModule.GetAllAlignments(modelID);
        const alignmentList = [];
        for (let i = 0; i < alignments.size(); i++) {
          const alignment = alignments.get(i);
          const horList = [];
          for (let j = 0; j < alignment.Horizontal.curves.size(); j++) {
            const curve = alignment.Horizontal.curves.get(j);
            const ptList: Array<Point> = [];
            for (let p = 0; p < curve.points.size(); p++) {
              const pt = curve.points.get(p);
              const newPoint = { x: pt.x, y: pt.y };
              ptList.push(newPoint);
            }
            const dtList = [];
            for (let p = 0; p < curve.userData.size(); p++) {
                const dt = curve.userData.get(p);
                dtList.push(dt);
            }
            const newCurve = { points: ptList, data: dtList };
            horList.push(newCurve);
          }
          const verList = [];
          for (let j = 0; j < alignment.Vertical.curves.size(); j++) {
            const curve = alignment.Vertical.curves.get(j);
            const ptList = [];
            for (let p = 0; p < curve.points.size(); p++) {
              const pt = curve.points.get(p);
              const newPoint = { x: pt.x, y: pt.y };
              ptList.push(newPoint);
            }
            const dtList = [];
            for (let p = 0; p < curve.userData.size(); p++) {
                const dt = curve.userData.get(p);
                dtList.push(dt);
            }
            const newCurve = { points: ptList, data: dtList };
            verList.push(newCurve);
          }
    
          const curve3DList = [];
          if (
            alignment.Horizontal.curves.size() > 0 &&
            alignment.Vertical.curves.size() > 0
          ) {
            const startH = { x: 0, y: 0, z: 0 };
            const startV = { x: 0, y: 0, z: 0 };
    
            // Construct 3D polyline from horizontal and vertical polylines
    
            let lastx = 0;
            let lasty = 0;
            let length = 0;
            for (let j = 0; j < alignment.Horizontal.curves.size(); j++) {
              const curve = alignment.Horizontal.curves.get(j);
              const points = [];
              for (let k = 0; k < curve.points.size(); k++) {
                let alt = 0;
                const pt = curve.points.get(k);
                if (j === 0 && k === 0) {
                  lastx = pt.x;
                  lasty = pt.y;
                }
                const valueX = pt.x - lastx;
                const valueY = pt.y - lasty;
                lastx = pt.x;
                lasty = pt.y;
                length += Math.sqrt(valueX * valueX + valueY * valueY);
                let first = true;
                let lastAlt = 0;
                let lastX = 0;
                let done = false;
                for (let ii = 0; ii < alignment.Vertical.curves.size(); ii++) {
                  const curve = alignment.Vertical.curves.get(ii);
                  for (let jj = 0; jj < curve.points.size(); jj++) {
                    const pt = curve.points.get(jj);
                    if (first) {
                      first = false;
                      alt = pt.y;
                      lastAlt = pt.y;
                      if (pt.x >= length) {
                        break;
                      }
                    }
                    if (pt.x >= length) {
                      const value1 = pt.x - lastX;
                      const value2 = length - lastX;
                      const value3 = value2 / value1;
                      alt = lastAlt * (1 - value3) + pt.y * value3;
                      done = true;
                      break;
                    }
                    lastAlt = pt.y;
                    lastX = pt.x;
                  }
                  if (done) {
                    break;
                  }
                }
                points.push({
                  x: pt.x - startH.x,
                  y: alt - startV.y,
                  z: startH.y - pt.y,
                });
              }
              const newCurve = { points: points };
              curve3DList.push(newCurve);
            }
          }
    
          const align = {
            FlatCoordinationMatrix: this.GetCoordinationMatrix(modelID),
            horizontal: horList,
            vertical: verList,
            curve3D: curve3DList,
          };
          alignmentList.push(align);

        }
        return alignmentList;
      }

	/**
	 * Set the transformation matrix
	 * @param modelID model ID
	 * @param transformationMatrix transformation matrix, flat 4x4 matrix as array[16] 
	 */
    SetGeometryTransformation(modelID: number, transformationMatrix: Array<number>) {
        if (transformationMatrix.length != 16) {
            throw new Error(`invalid matrix size: ${transformationMatrix.length}`);
        }
        this.wasmModule.SetGeometryTransformation(modelID, transformationMatrix);
    }

	/**
	 * Get the coordination matrix
	 * @param modelID model ID
	 * @returns flat 4x4 matrix as array[16]
	 */
    GetCoordinationMatrix(modelID: number): Array<number> {
        return this.wasmModule.GetCoordinationMatrix(modelID) as Array<number>;
    }

    GetVertexArray(ptr: number, size: number): Float32Array {
        return this.getSubArray(this.wasmModule.HEAPF32, ptr, size);
    }

    GetIndexArray(ptr: number, size: number): Uint32Array {
        return this.getSubArray(this.wasmModule.HEAPU32, ptr, size);
    }

    getSubArray(heap: any, startPtr: number, sizeBytes: number) {
        return heap.subarray(startPtr / 4, startPtr / 4 + sizeBytes).slice(0);
    }

    /**
     * Closes a model and frees all related memory
     * @param modelID Model handle retrieved by OpenModel, model must be closed after use
    */
    CloseModel(modelID: number) {
        this.ifcGuidMap.delete(modelID);
        this.wasmModule.CloseModel(modelID);
    }

    /**
     * Closes all models and frees all related memory. Please note that after calling this you must call Init() again to ensure web-ifc is in a working state.
    */
    Dispose() {
        this.ifcGuidMap.clear()
        this.wasmModule.CloseAllModels();
        this.wasmModule = undefined;
    }

    /**
	 * Streams meshes of a model with specific express id
	 * @param modelID Model handle retrieved by OpenModel
     * @param expressIDs expressIDs of elements to stream
	 * @param meshCallback callback function that is called for each mesh
	 */
    StreamMeshes(modelID: number, expressIDs: Array<number>, meshCallback: (mesh: FlatMesh, index:number, total:number) => void) {
        this.wasmModule.StreamMeshes(modelID, expressIDs,meshCallback);
    }

	/**
	 * Streams all meshes of a model
	 * @param modelID Model handle retrieved by OpenModel
	 * @param meshCallback callback function that is called for each mesh
	 */
    StreamAllMeshes(modelID: number, meshCallback: (mesh: FlatMesh, index:number, total:number) => void) {
        this.wasmModule.StreamAllMeshes(modelID, meshCallback);
    }

	/**
	 * Streams all meshes of a model with a specific ifc type
	 * @param modelID Model handle retrieved by OpenModel
	 * @param types types of elements to stream
	 * @param meshCallback callback function that is called for each mesh
	 */
    StreamAllMeshesWithTypes(modelID: number, types: Array<number>, meshCallback: (mesh: FlatMesh, index:number, total:number) => void) {
        this.wasmModule.StreamAllMeshesWithTypes(modelID, types, meshCallback);
    }

    /**
     * Checks if a specific model ID is open or closed
     * @param modelID Model handle retrieved by OpenModel
	 * @returns true if model is open, false if model is closed
    */
    IsModelOpen(modelID: number): boolean {
        return this.wasmModule.IsModelOpen(modelID);
    }

    /**
     * Load all geometry in a model
     * @param modelID Model handle retrieved by OpenModel
	 * @returns Vector of FlatMesh objects
    */
    LoadAllGeometry(modelID: number): Vector<FlatMesh> {
        let flatMeshes =  this.wasmModule.LoadAllGeometry(modelID);
        flatMeshes[Symbol.iterator] = function*() { for (let i=0; i < flatMeshes.size();i++) yield flatMeshes.get(i); }
        return flatMeshes;
    }

    /**
     * Load geometry for a single element
     * @param modelID Model handle retrieved by OpenModel
	 * @param expressID ExpressID of the element
	 * @returns FlatMesh object
    */
    GetFlatMesh(modelID: number, expressID: number): FlatMesh {
        return this.wasmModule.GetFlatMesh(modelID, expressID);
    }

    /**
    * Returns the maximum ExpressID value in the IFC file, ex.- #9999999
    * @param modelID Model handle retrieved by OpenModel
    * @returns Express numerical value
    */
    GetMaxExpressID(modelID: number) {
        return this.wasmModule.GetMaxExpressID(modelID) as number;
    }

    /**
    * Returns the type of a given ifc entity in the fiule.
    * @param modelID Model handle retrieved by OpenModel
    * @param expressID Line Number
    * @returns IFC Type Code
    */
    GetLineType(modelID: number, expressID: number) {
        return this.wasmModule.GetLineType(modelID, expressID);
    }

    /**
    * Returns the version number of web-ifc
    * @returns The current version number as a string
    */
    GetVersion() {
        return this.wasmModule.GetVersion();
    }

     /**
     * Looks up an entities express ID from its GlobalID.
     * @param modelID Model handle retrieved by OpenModel
     * @param guid GobalID to be looked up
     * @returns expressID numerical value
     */
    GetExpressIdFromGuid(modelID: number, guid: string)
    {
        if (!this.ifcGuidMap.has(modelID)) this.CreateIfcGuidToExpressIdMapping(modelID);
        return this.ifcGuidMap.get(modelID)?.get(guid);
    }

    /**
     * Looks up an entities GlobalID from its ExpressID.
     * @param modelID Model handle retrieved by OpenModel
     * @param expressID express ID to be looked up
     * @returns globalID string value
     */
    GetGuidFromExpressId(modelID: number, expressID: number)
    {
        if (!this.ifcGuidMap.has(modelID)) this.CreateIfcGuidToExpressIdMapping(modelID);
        return this.ifcGuidMap.get(modelID)?.get(expressID);
    }

    /** @ignore */
    CreateIfcGuidToExpressIdMapping(modelID: number): void {
        const map = new Map<string | number, string | number>();
        let entities = this.GetIfcEntityList(modelID);
        for (const typeId of entities) {
            if (!this.IsIfcElement(typeId)) continue;
            const lines = this.GetLineIDsWithType(modelID, typeId);
            const size = lines.size();
            for (let y = 0; y < size; y++) {
                const expressID = lines.get(y);
                const info = this.GetLine(modelID, expressID);
                try{
                    if ("GlobalId" in info) {
                        const globalID = info.GlobalId.value;
                        map.set(expressID, globalID);
                        map.set(globalID, expressID);
                    }
                } catch (e) {
                    continue;
                }
            }
        }
        this.ifcGuidMap.set(modelID, map);
    }

	/**
	 * Sets the path to the wasm file
	 * @param path path to the wasm file
	 * @param absolute if true, path is absolute, otherwise it is relative to executing script
	 */
    SetWasmPath(path: string, absolute = false) {
        this.wasmPath = path;
        this.isWasmPathAbsolute = absolute;
    }

	/**
	 * Sets the log level
	 * @param level Log level to set
	 */
    SetLogLevel(level: LogLevel): void {
        Log.setLogLevel(level);
        this.wasmModule.SetLogLevel(level);
    }

    /**
     * Encodes test using IFC Encoding
     * @text the text to encode
     * @returns the text encoded 
     */

    EncodeText(text:string) {
        return this.wasmModule.EncodeText(text);
    }

     /**
     * Decodes test using IFC Encoding
     * @text the text to decode
     * @returns the text decoded 
     */

    DecodeText(text: string) {
        return this.wasmModule.DecodeText(text);
    }

     /**
     * Resets the Cached IFC Data - useful when changing the geometry of a model
     * @param modelID Model handle retrieved by OpenModel
     */

    ResetCache(modelID: number) {
        return this.wasmModule.DecodeText(modelID);
    }

}<|MERGE_RESOLUTION|>--- conflicted
+++ resolved
@@ -197,9 +197,6 @@
      * @param customLocateFileHandler An optional locateFile function that let's
      * you override the path from which the wasm module is loaded.
      */
-<<<<<<< HEAD
-    async Init({locateFile,mainScriptUrlOrBlob}:{locateFile?:LocateFileHandlerFn,mainScriptUrlOrBlob?:Blob|String}) {
-=======
     async Init(customLocateFileHandler?: LocateFileHandlerFn, forceSingleThread: boolean = false) {
         if (!WebIFCWasm) {
             if (typeof self !== 'undefined' && self.crossOriginIsolated && !forceSingleThread) {
@@ -211,7 +208,6 @@
             } else WebIFCWasm = require(__WASM_PATH__);
         }        
 
->>>>>>> c8151f2f
         if (WebIFCWasm && this.wasmModule == undefined) {
             let locateFileHandler: LocateFileHandlerFn = (path, prefix) => {
                 // when the wasm module requests the wasm file, we redirect to include the user specified path
