/* This Source Code Form is subject to the terms of the Mozilla Public
 * License, v. 2.0. If a copy of the MPL was not distributed with this
 * file, You can obtain one at https://mozilla.org/MPL/2.0/. */

#include <spdlog/spdlog.h>

#if defined(DEBUG_DUMP_SVG) || defined(DUMP_CSG_MESHES)
#include "../../test/io_helpers.h"
#endif

#include "IfcGeometryProcessor.h"
#define GLM_ENABLE_EXPERIMENTAL
#include <glm/gtx/transform.hpp>
#include "representation/geometry.h"
#include "operations/geometryutils.h"
#include "operations/curve-utils.h"
#include "operations/mesh_utils.h"
#include "operations/boolean-utils/fuzzy-bools.h"

namespace webifc::geometry
{
    IfcGeometryProcessor::IfcGeometryProcessor(const webifc::parsing::IfcLoader &loader, const webifc::schema::IfcSchemaManager &schemaManager, uint16_t circleSegments, bool coordinateToOrigin)
        : _geometryLoader(loader, schemaManager, circleSegments), _loader(loader), _schemaManager(schemaManager), _coordinateToOrigin(coordinateToOrigin), _circleSegments(circleSegments)
    {
    }

    IfcGeometryLoader IfcGeometryProcessor::GetLoader() const
    {
        return _geometryLoader;
    }

    void IfcGeometryProcessor::SetTransformation(const std::array<double, 16> &val)
    {
        glm::dmat4 transformation;
        glm::dvec4 v1(val[0], val[1], val[2], val[3]);
        glm::dvec4 v2(val[4], val[5], val[6], val[7]);
        glm::dvec4 v3(val[8], val[9], val[10], val[11]);
        glm::dvec4 v4(val[12], val[13], val[14], val[15]);

        transformation[0] = v1;
        transformation[1] = v2;
        transformation[2] = v3;
        transformation[3] = v4;
        _transformation = transformation;
    }

    IfcGeometry &IfcGeometryProcessor::GetGeometry(uint32_t expressID)
    {
        return _expressIDToGeometry[expressID];
    }

    void IfcGeometryProcessor::Clear()
    {
        _expressIDToGeometry.clear();
        std::unordered_map<uint32_t, IfcGeometry>().swap(_expressIDToGeometry);
        _geometryLoader.Clear();
    }

    std::array<double, 16> IfcGeometryProcessor::GetFlatCoordinationMatrix() const
    {
        std::array<double, 16> flatTransformation;
        for (int i = 0; i < 4; i++)
        {
            for (int j = 0; j < 4; j++)
            {
                flatTransformation[i * 4 + j] = _coordinationMatrix[i][j];
            }
        }
        return flatTransformation;
    }

    glm::dmat4 IfcGeometryProcessor::GetCoordinationMatrix() const
    {
        return _coordinationMatrix;
    }

    std::optional<glm::dvec4> IfcGeometryProcessor::GetStyleItemFromExpressId(uint32_t expressID)
    {
        std::optional<glm::dvec4> styledItemColor;
        auto &styledItems = _geometryLoader.GetStyledItems();
        auto &relMaterials = _geometryLoader.GetRelMaterials();
        auto &materialDefinitions = _geometryLoader.GetMaterialDefinitions();
        auto styledItem = styledItems.find(expressID);
        if (styledItem != styledItems.end())
        {
            auto items = styledItem->second;
            for (auto item : items)
            {
                styledItemColor = _geometryLoader.GetColor(item.second);
                if (styledItemColor)
                    break;
            }
        }

        if (!styledItemColor)
        {
            auto material = relMaterials.find(expressID);
            if (material != relMaterials.end())
            {
                auto &materials = material->second;
                for (auto item : materials)
                {
                    if (materialDefinitions.count(item.second) != 0)
                    {
                        auto &defs = materialDefinitions.at(item.second);
                        for (auto def : defs)
                        {
                            styledItemColor = _geometryLoader.GetColor(def.second);
                            if (styledItemColor)
                                break;
                        }
                    }

                    // if no color found, check material itself
                    if (!styledItemColor)
                    {
                        styledItemColor = _geometryLoader.GetColor(item.second);
                        if (styledItemColor)
                            break;
                    }
                }
            }
        }
        return styledItemColor;
    }

    IfcComposedMesh IfcGeometryProcessor::GetMesh(uint32_t expressID)
    {
        spdlog::debug("[GetMesh({})]",expressID);
        auto lineType = _loader.GetLineType(expressID);
        auto &relVoids = _geometryLoader.GetRelVoids();
        
        IfcComposedMesh mesh;
        mesh.expressID = expressID;
        std::optional<glm::dvec4> generatedColor = GetStyleItemFromExpressId(expressID);
        if (!generatedColor) 
        {
            mesh.color = glm::dvec4(1.0);
            mesh.hasColor = false;
        } else {
            mesh.color = generatedColor.value();
            mesh.hasColor = true;
        }

        mesh.transformation = glm::dmat4(1);

        if (_schemaManager.IsIfcElement(lineType))
        {
            _loader.MoveToArgumentOffset(expressID, 5);
            uint32_t localPlacement = 0;
            if (_loader.GetTokenType() == parsing::IfcTokenType::REF)
            {
                _loader.StepBack();
                localPlacement = _loader.GetRefArgument();
            }
            uint32_t ifcPresentation = 0;
            if (_loader.GetTokenType() == parsing::IfcTokenType::REF)
            {
                _loader.StepBack();
                ifcPresentation = _loader.GetRefArgument();
            }

            if (localPlacement != 0 && _loader.IsValidExpressID(localPlacement))
            {
                mesh.transformation = _geometryLoader.GetLocalPlacement(localPlacement);
            }

            if (ifcPresentation != 0 && _loader.IsValidExpressID(ifcPresentation))
            {
                mesh.children.push_back(GetMesh(ifcPresentation));
            }

            auto relVoidsIt = relVoids.find(expressID);

            if (relVoidsIt != relVoids.end() && !relVoidsIt->second.empty())
            {
                IfcComposedMesh resultMesh;

                auto origin = GetOrigin(mesh, _expressIDToGeometry);
                auto normalizeMat = glm::translate(-origin);
                auto flatElementMeshes = flatten(mesh, _expressIDToGeometry, normalizeMat);
                auto elementColor = mesh.GetColor();

                IfcGeometry finalGeometry;

                if (flatElementMeshes.size() != 0)
                {

                    std::vector<IfcGeometry> voidGeoms;

                    for (auto relVoidExpressID : relVoidsIt->second)
                    {
                        IfcComposedMesh voidGeom = GetMesh(relVoidExpressID);
                        auto flatVoidMesh = flatten(voidGeom, _expressIDToGeometry, normalizeMat);
                        voidGeoms.insert(voidGeoms.end(), flatVoidMesh.begin(), flatVoidMesh.end());
                    }

                    if(relVoidsIt->second.size() > 50) // When voids are greater than 10 they are all fused
                    {   
                        std::vector<IfcGeometry> joinedVoidGeoms;
                        IfcGeometry fusedVoids;
                        for (auto geom : voidGeoms)
                        {
                            if (geom.halfSpace)
                            {
                                joinedVoidGeoms.push_back(geom);
                            }
                            else
                            {
                                std::vector<IfcGeometry> geomVector = {geom};  // Wrap 'geom' in a vector
                                fusedVoids = BoolProcess(std::vector<IfcGeometry>{fusedVoids}, geomVector, "UNION");
                            }
                        }

                        #ifdef CSG_DEBUG_OUTPUT
                            // io::DumpIfcGeometry(fusedVoids, "union_bool_void.obj");
                        #endif

                        joinedVoidGeoms.push_back(fusedVoids);

                        voidGeoms = joinedVoidGeoms;
                        voidGeoms.shrink_to_fit();
                    }

                    // if(flatElementMeshes.size() > 10) // When elements are greater than 10 they are all fused
                    // {   
                    //     std::vector<IfcGeometry> joinedMeshGeoms;
                    //     IfcGeometry fusedMesh;
                    //     for (auto geom : flatElementMeshes)
                    //     {
                    //         if (geom.halfSpace)
                    //         {
                    //             joinedMeshGeoms.push_back(geom);
                    //         }
                    //         else
                    //         {
                    //             #ifdef CSG_DEBUG_OUTPUT
                    //                 // io::DumpIfcGeometry(fusedMesh, "union_bool_solid_partial_A.obj");
                    //             #endif

                    //             #ifdef CSG_DEBUG_OUTPUT
                    //                 // io::DumpIfcGeometry(geom, "union_bool_solid_partial_B.obj");
                    //             #endif

                    //             std::vector<IfcGeometry> geomVector = {geom};  // Wrap 'geom' in a vector
                    //             fusedMesh = BoolProcess(std::vector<IfcGeometry>{fusedMesh}, geomVector, "UNION");

                    //             #ifdef CSG_DEBUG_OUTPUT
                    //                 // io::DumpIfcGeometry(fusedMesh, "union_bool_solid_partial.obj");
                    //             #endif
                    //         }
                    //     }

                    //     #ifdef CSG_DEBUG_OUTPUT
                    //         // io::DumpIfcGeometry(fusedMesh, "union_bool_solid.obj");
                    //     #endif

                    //     joinedMeshGeoms.push_back(fusedMesh);

                    //     flatElementMeshes = joinedMeshGeoms;
                    //     flatElementMeshes.shrink_to_fit();
                    // }

                    finalGeometry = BoolProcess(flatElementMeshes, voidGeoms, "DIFFERENCE");
                    
                    #ifdef CSG_DEBUG_OUTPUT
                        io::DumpIfcGeometry(finalGeometry, "mesh_bool.obj");
                    #endif
                }

                _expressIDToGeometry[expressID] = finalGeometry;
                resultMesh.transformation = glm::translate(origin);
                resultMesh.expressID = expressID;
                resultMesh.hasGeometry = true;
                // If there is no styledItemcolor apply color of the object
                if (mesh.hasColor)
                {
                    resultMesh.color = mesh.color;
                    resultMesh.hasColor = true;
                }
                else if (elementColor.has_value())
                {
                    resultMesh.hasColor = true;
                    resultMesh.color = *elementColor;
                }
                else
                {
                    resultMesh.hasColor = false;
                }

                return resultMesh;
            }
            else
            {
                return mesh;
            }
            
        }
        else
        {
            switch (lineType)
            {
            case schema::IFCSECTIONEDSOLIDHORIZONTAL:
            case schema::IFCSECTIONEDSOLID:
            case schema::IFCSECTIONEDSURFACE:
            {
                auto geom = SectionedSurface(_geometryLoader.GetCrossSections3D(expressID));
                mesh.transformation = glm::dmat4(1);
                // TODO: this is getting problematic.....
                _expressIDToGeometry[expressID] = geom;
                mesh.hasGeometry = true;

                // #ifdef DEBUG_DUMP_SVG
                //     webifc::io::DumpSectionCurves(curves,"sectioned.obj");
                //     webifc::io::DumpIfcGeometry(geom, "geom.obj");
                // #endif

                return mesh;

                break;
            }
            case schema::IFCMAPPEDITEM:
            {
                _loader.MoveToArgumentOffset(expressID, 0);
                uint32_t ifcPresentation = _loader.GetRefArgument();
                uint32_t localPlacement = _loader.GetRefArgument();

                mesh.transformation = _geometryLoader.GetLocalPlacement(localPlacement);
                mesh.children.push_back(GetMesh(ifcPresentation));

                return mesh;
            }
            case schema::IFCBOOLEANCLIPPINGRESULT:
            {
                _loader.MoveToArgumentOffset(expressID, 1);
                uint32_t firstOperandID = _loader.GetRefArgument();
                uint32_t secondOperandID = _loader.GetRefArgument();

                auto firstMesh = GetMesh(firstOperandID);
                auto secondMesh = GetMesh(secondOperandID);

                auto origin = GetOrigin(firstMesh, _expressIDToGeometry);
                auto normalizeMat = glm::translate(-origin);

                auto flatFirstMeshes = flatten(firstMesh, _expressIDToGeometry, normalizeMat);
                auto flatSecondMeshes = flatten(secondMesh, _expressIDToGeometry, normalizeMat);

                IfcGeometry resultMesh = BoolProcess(flatFirstMeshes, flatSecondMeshes, "DIFFERENCE");

                _expressIDToGeometry[expressID] = resultMesh;
                mesh.hasGeometry = true;
                mesh.transformation = glm::translate(origin);

                if (!mesh.hasColor && firstMesh.hasColor)
                {
                    mesh.hasColor = true;
                    mesh.color = firstMesh.color;
                }

                return mesh;
            }
            case schema::IFCBOOLEANRESULT:
            {
                // @Refactor: duplicate of above

                _loader.MoveToArgumentOffset(expressID, 0);
                std::string_view op = _loader.GetStringArgument();

                if (op != "DIFFERENCE" && op != "UNION")
                {
                   spdlog::error("[GetMesh()] Unsupported boolean op {}",std::string(op), expressID);
                    return mesh;
                }

                uint32_t firstOperandID = _loader.GetRefArgument();
                uint32_t secondOperandID = _loader.GetRefArgument();

                auto firstMesh = GetMesh(firstOperandID);
                auto secondMesh = GetMesh(secondOperandID);

                auto origin = GetOrigin(firstMesh, _expressIDToGeometry);
                auto normalizeMat = glm::translate(-origin);

                auto flatFirstMeshes = flatten(firstMesh, _expressIDToGeometry, normalizeMat);
                auto flatSecondMeshes = flatten(secondMesh, _expressIDToGeometry, normalizeMat);

                if (flatFirstMeshes.size() == 0)
                {
                    // bail out because we will get strange meshes
                    // if this happens, probably there's an issue parsing the first mesh
                    return mesh;
                }

                IfcGeometry resultMesh = BoolProcess(flatFirstMeshes, flatSecondMeshes, std::string(op));

                _expressIDToGeometry[expressID] = resultMesh;
                mesh.hasGeometry = true;
                mesh.transformation = glm::translate(origin);
                if (!mesh.hasColor && firstMesh.hasColor)
                {
                    mesh.hasColor = true;
                    mesh.color = firstMesh.color;
                }

                return mesh;
            }
            case schema::IFCHALFSPACESOLID:
            {
                _loader.MoveToArgumentOffset(expressID, 0);
                uint32_t surfaceID = _loader.GetRefArgument();
                std::string_view agreement = _loader.GetStringArgument();

                IfcSurface surface = GetSurface(surfaceID);

                glm::dvec3 extrusionNormal = glm::dvec3(0, 0, 1);

                bool flipWinding = false;
                if (agreement == "T")
                {
                    extrusionNormal *= -1;
                    flipWinding = true;
                }

                double d = 1;

                IfcProfile profile;
                profile.isConvex = false;
                profile.curve = GetRectangleCurve(d, d, glm::dmat3(1));

                auto geom = Extrude(profile, extrusionNormal, d);
                geom.halfSpace = true;

                // @Refactor: duplicate of extrudedareasolid
                if (flipWinding)
                {
                    for (uint32_t i = 0; i < geom.numFaces; i++)
                    {
                        uint32_t temp = geom.indexData[i * 3 + 0];
                        temp = geom.indexData[i * 3 + 0];
                        geom.indexData[i * 3 + 0] = geom.indexData[i * 3 + 1];
                        geom.indexData[i * 3 + 1] = temp;
                    }
                }

                mesh.transformation = surface.transformation;
                // TODO: this is getting problematic.....
                _expressIDToGeometry[expressID] = geom;
                mesh.hasGeometry = true;

                return mesh;
            }
            case schema::IFCPOLYGONALBOUNDEDHALFSPACE:
            {
                _loader.MoveToArgumentOffset(expressID, 0);
                uint32_t surfaceID = _loader.GetRefArgument();
                std::string_view agreement = _loader.GetStringArgument();
                uint32_t positionID = _loader.GetRefArgument();
                uint32_t boundaryID = _loader.GetRefArgument();

                IfcSurface surface = GetSurface(surfaceID);
                glm::dmat4 position = _geometryLoader.GetLocalPlacement(positionID);
                IfcCurve curve = _geometryLoader.GetCurve(boundaryID, 2);

                if (!curve.IsCCW())
                {
                    curve.Invert();
                }

                glm::dvec3 extrusionNormal = glm::dvec3(0, 0, 1);
                glm::dvec3 planeNormal = surface.transformation[2];
                glm::dvec3 planePosition = surface.transformation[3];

                glm::dmat4 invPosition = glm::inverse(position);
                glm::dvec3 localPlaneNormal = invPosition * glm::dvec4(planeNormal, 0);
                auto localPlanePos = invPosition * glm::dvec4(planePosition, 1);

                bool flipWinding = false;
                double extrudeDistance = EXTRUSION_DISTANCE_HALFSPACE_M / _geometryLoader.GetLinearScalingFactor();

                bool halfSpaceInPlaneDirection = agreement != "T";
                bool extrudeInPlaneDirection = glm::dot(localPlaneNormal, extrusionNormal) > 0;
                bool ignoreDistanceInExtrude = (!halfSpaceInPlaneDirection && extrudeInPlaneDirection) || (halfSpaceInPlaneDirection && !extrudeInPlaneDirection);
                if (ignoreDistanceInExtrude)
                {
                    // spec says this should be * 0, but that causes issues for degenerate 0 volume pbhs
                    // hopefully we can get away by just inverting it
                    extrudeDistance *= -1;
                    flipWinding = true;
                }

                IfcProfile profile;
                profile.isConvex = false;
                profile.curve = curve;

                auto geom = Extrude(profile, extrusionNormal, extrudeDistance, localPlaneNormal, localPlanePos);
                // auto geom = Extrude(profile, surface.transformation, extrusionNormal, EXTRUSION_DISTANCE_HALFSPACE);

                // @Refactor: duplicate of extrudedareasolid
                if (flipWinding)
                {
                    for (uint32_t i = 0; i < geom.numFaces; i++)
                    {
                        uint32_t temp = geom.indexData[i * 3 + 0];
                        temp = geom.indexData[i * 3 + 0];
                        geom.indexData[i * 3 + 0] = geom.indexData[i * 3 + 1];
                        geom.indexData[i * 3 + 1] = temp;
                    }
                }

                #ifdef DUMP_CSG_MESHES
                    DumpIfcGeometry(geom, "pbhs.obj");
                #endif

                // TODO: this is getting problematic.....
                _expressIDToGeometry[expressID] = geom;
                mesh.hasGeometry = true;
                mesh.transformation = position;

                return mesh;
            }
            case schema::IFCREPRESENTATIONMAP:
            {
                _loader.MoveToArgumentOffset(expressID, 0);
                uint32_t axis2Placement = _loader.GetRefArgument();
                uint32_t ifcPresentation = _loader.GetRefArgument();

                mesh.transformation = _geometryLoader.GetLocalPlacement(axis2Placement);
                mesh.children.push_back(GetMesh(ifcPresentation));

                return mesh;
            }
            case schema::IFCFACEBASEDSURFACEMODEL:
            case schema::IFCSHELLBASEDSURFACEMODEL:
            {
                _loader.MoveToArgumentOffset(expressID, 0);
                auto shells = _loader.GetSetArgument();

                for (auto &shell : shells)
                {
                    uint32_t shellRef = _loader.GetRefArgument(shell);
                    IfcComposedMesh temp;
                    _expressIDToGeometry[shellRef] = GetBrep(shellRef);
                    std::optional<glm::dvec4> shellColor = GetStyleItemFromExpressId(shellRef);
                    if (shellColor) {
                        temp.color=shellColor.value();
                        temp.hasColor=true;
                    }
                    temp.expressID = shellRef;
                    temp.hasGeometry = true;
                    temp.transformation = glm::dmat4(1);
                    mesh.children.push_back(temp);
                }

                int unitaryFaces = 0;
                for(auto &child :  mesh.children)
                {
                    auto temp = _expressIDToGeometry[child.expressID];
                    if(temp.numFaces < 4)
                    {
                        unitaryFaces++;
                    }
                }

                IfcGeometry newGeometry;
                if(unitaryFaces > 12)
                {
                    for(auto &child :  mesh.children)
                    {
                        auto temp = _expressIDToGeometry[child.expressID];
                        newGeometry.AddGeometry(temp);
                    }
                    IfcComposedMesh newMesh;
                    _expressIDToGeometry[expressID] = newGeometry;
                    std::optional<glm::dvec4> shellColor = GetStyleItemFromExpressId(expressID);
                    if (shellColor) {
                        newMesh.color=shellColor.value();
                        newMesh.hasColor=true;
                    }
                    newMesh.expressID = expressID;
                    newMesh.hasGeometry = true;
                    newMesh.transformation = glm::dmat4(1);
                    return newMesh;
                }

                return mesh;
            }
            case schema::IFCADVANCEDBREP:
            {
                _loader.MoveToArgumentOffset(expressID, 0);
                uint32_t ifcPresentation = _loader.GetRefArgument();

                _expressIDToGeometry[expressID] = GetBrep(ifcPresentation);
                if (!mesh.hasColor) mesh.color=GetStyleItemFromExpressId(ifcPresentation).value_or(glm::dvec4(1.0));
                mesh.hasGeometry = true;

                return mesh;
            }
            case schema::IFCFACETEDBREP:
            {
                _loader.MoveToArgumentOffset(expressID, 0);
                uint32_t ifcPresentation = _loader.GetRefArgument();

                _expressIDToGeometry[expressID] = GetBrep(ifcPresentation);
                if (!mesh.hasColor) mesh.color=GetStyleItemFromExpressId(ifcPresentation).value_or(glm::dvec4(1.0));;
                mesh.hasGeometry = true;

                return mesh;
            }
            case schema::IFCPRODUCTREPRESENTATION:
            case schema::IFCPRODUCTDEFINITIONSHAPE:
            {
                _loader.MoveToArgumentOffset(expressID, 2);
                auto representations = _loader.GetSetArgument();

                for (auto &repToken : representations)
                {
                    uint32_t repID = _loader.GetRefArgument(repToken);
                    mesh.children.push_back(GetMesh(repID));
                }

                return mesh;
            }
            case schema::IFCTOPOLOGYREPRESENTATION:
            case schema::IFCSHAPEREPRESENTATION:
            {
				// IFCTOPOLOGYREPRESENTATION and IFCSHAPEREPRESENTATION are identical in attributes layout
                _loader.MoveToArgumentOffset(expressID, 1);
                auto type = _loader.GetStringArgument();

                _loader.MoveToArgumentOffset(expressID, 3);
                auto repItems = _loader.GetSetArgument();

                for (auto &repToken : repItems)
                {
                    uint32_t repID = _loader.GetRefArgument(repToken);
                    mesh.children.push_back(GetMesh(repID));
                }

                return mesh;
            }
            case schema::IFCPOLYGONALFACESET:
            {
                _loader.MoveToArgumentOffset(expressID, 0);

                auto coordinatesRef = _loader.GetRefArgument();
                auto points = _geometryLoader.ReadIfcCartesianPointList3D(coordinatesRef);

                // second optional argument closed, ignored

                // indices
                _loader.MoveToArgumentOffset(expressID, 2);
                auto faces = _loader.GetSetArgument();

                IfcGeometry geom;

                std::vector<IfcBound3D> bounds;
                for (auto &face : faces)
                {
                    uint32_t faceID = _loader.GetRefArgument(face);
                    ReadIndexedPolygonalFace(faceID, bounds, points);

                    TriangulateBounds(geom, bounds, expressID);

                    bounds.clear();
                }

                _loader.MoveToArgumentOffset(expressID, 3);
                if (_loader.GetTokenType() == parsing::IfcTokenType::SET_BEGIN)
                {
                    spdlog::error("[GetMesh()] Unsupported IFCPOLYGONALFACESET with PnIndex {}", expressID);
                }

                _expressIDToGeometry[expressID] = geom;
                mesh.expressID = expressID;
                mesh.hasGeometry = true;

                return mesh;
            }
			case schema::IFCFACESURFACE:
			{
				IfcGeometry geometry;
				_loader.MoveToArgumentOffset(expressID, 0);
				auto bounds = _loader.GetSetArgument();

				std::vector<IfcBound3D> bounds3D(bounds.size());

				for (size_t i = 0; i < bounds.size(); i++)
				{
					uint32_t boundID = _loader.GetRefArgument(bounds[i]);
					bounds3D[i] = _geometryLoader.GetBound(boundID);
				}

				TriangulateBounds(geometry, bounds3D, expressID);

				_loader.MoveToArgumentOffset(expressID, 1);
				auto surfRef = _loader.GetRefArgument();

				auto surface = GetSurface(surfRef);

				if (surface.BSplineSurface.Active)
				{
					TriangulateBspline(geometry, bounds3D, surface, _geometryLoader.GetLinearScalingFactor());
				}
				else if (surface.CylinderSurface.Active)
				{
					TriangulateCylindricalSurface(geometry, bounds3D, surface, _circleSegments);
				}
				else if (surface.RevolutionSurface.Active)
				{
					TriangulateRevolution(geometry, bounds3D, surface, _circleSegments);
				}
				else if (surface.ExtrusionSurface.Active)
				{
					TriangulateExtrusion(geometry, bounds3D, surface);
				}
				else
				{
					TriangulateBounds(geometry, bounds3D, expressID);
				}

				_expressIDToGeometry[expressID] = geometry;
				mesh.expressID = expressID;
				mesh.hasGeometry = true;

				break;
			}
            case schema::IFCTRIANGULATEDIRREGULARNETWORK:
            case schema::IFCTRIANGULATEDFACESET:
            {
                _loader.MoveToArgumentOffset(expressID, 0);

                auto coordinatesRef = _loader.GetRefArgument();
                auto points = _geometryLoader.ReadIfcCartesianPointList3D(coordinatesRef);

                // second argument normals, ignored
                // third argument closed, ignored

                // indices
                _loader.MoveToArgumentOffset(expressID, 3);
                auto indices = Read2DArrayOfThreeIndices();

                IfcGeometry geom;

                _loader.MoveToArgumentOffset(expressID, 4);
                if (_loader.GetTokenType() == parsing::IfcTokenType::SET_BEGIN)
                {
                    _loader.StepBack();
                    auto pnIndex = Read2DArrayOfThreeIndices();

                    // ignore
                    // std::cout << "Unsupported IFCTRIANGULATEDFACESET with PnIndex!" << std::endl;
                }

                for (size_t i = 0; i < indices.size(); i += 3)
                {
                    int i1 = indices[i + 0] - 1;
                    int i2 = indices[i + 1] - 1;
                    int i3 = indices[i + 2] - 1;

                    geom.AddFace(points[i1], points[i2], points[i3]);
                }

                // DumpIfcGeometry(geom, "test.obj");

                _expressIDToGeometry[expressID] = geom;
                mesh.expressID = expressID;
                mesh.hasGeometry = true;

                return mesh;
            }
            case schema::IFCSURFACECURVESWEPTAREASOLID:
            {

                // TODO: closed sweeps not implemented
                // TODO: the plane is not being used now

                _loader.MoveToArgumentOffset(expressID, 0);

                IfcProfile profile;
                glm::dmat4 placement(1);
                IfcCurve directrix;
                IfcSurface surface;

                double startParam = 0;
                double endParam = 1;
                auto profileID = _loader.GetRefArgument();
                auto placementID = _loader.GetRefArgument();
                auto directrixRef = _loader.GetRefArgument();
                bool closed = false;

                if (_loader.GetTokenType() == parsing::IfcTokenType::REAL)
                {
                    _loader.StepBack();
                    startParam = _loader.GetDoubleArgument();
                }

                if (_loader.GetTokenType() == parsing::IfcTokenType::REAL)
                {
                    _loader.StepBack();
                    endParam = _loader.GetDoubleArgument();
                }

                auto surfaceID = _loader.GetRefArgument();

                if (profileID)
                {
                    profile = _geometryLoader.GetProfile(profileID);
                }
                else
                {
                    break;
                }

                if (placementID)
                {
                    placement = _geometryLoader.GetLocalPlacement(placementID);
                }

                if (directrixRef)
                {
                    directrix = _geometryLoader.GetCurve(directrixRef, 3);
                }
                else
                {
                    break;
                }

                double dst = glm::distance(directrix.points[0], directrix.points[directrix.points.size() - 1]);
                if (startParam == 0 && endParam == 1 && dst < 1e-5)
                {
                    closed = true;
                }

                if (surfaceID)
                {
                    surface = GetSurface(surfaceID);
                }
                else
                {
                    break;
                }

                std::reverse(profile.curve.points.begin(), profile.curve.points.end());

                IfcGeometry geom = Sweep(_geometryLoader.GetLinearScalingFactor(), closed, profile, directrix, surface.normal(), true);

                mesh.transformation = placement;
                _expressIDToGeometry[expressID] = geom;
                mesh.expressID = expressID;
                mesh.hasGeometry = true;

                return mesh;
            }
            case schema::IFCSWEPTDISKSOLID:
            {

                // TODO: prevent self intersections in Sweep function still not working properly

                bool closed = false;

                _loader.MoveToArgumentOffset(expressID, 0);
                auto directrixRef = _loader.GetRefArgument();

                double radius = _loader.GetDoubleArgument();
                // double innerRadius = 0.0;

                if (_loader.GetTokenType() == parsing::IfcTokenType::REAL)
                {
                    spdlog::error("[GetMesh()] Inner radius of IFCSWEPTDISKSOLID currently not supported {}", expressID);
                    _loader.StepBack();
                    _loader.GetDoubleArgument();
                }

                // double startParam = 0;
                // double endParam = 0;

                if (_loader.GetTokenType() == parsing::IfcTokenType::REAL)
                {
                    _loader.StepBack();
                    _loader.GetDoubleArgument();
                }

                if (_loader.GetTokenType() == parsing::IfcTokenType::REAL)
                {
                    _loader.StepBack();
                    _loader.GetDoubleArgument();
                }

                IfcCurve directrix = _geometryLoader.GetCurve(directrixRef, 3);

                IfcProfile profile;
                profile.curve = GetCircleCurve(radius, _circleSegments);

                IfcGeometry geom = SweepCircular(_geometryLoader.GetLinearScalingFactor(), closed, profile, radius, directrix);

                geom.sweptDiskSolid.axis = std::vector<IfcCurve> {directrix};
                geom.sweptDiskSolid.profiles = std::vector<IfcProfile> {profile};
                geom.sweptDiskSolid.profileRadius = radius;

                _expressIDToGeometry[expressID] = geom;
                mesh.expressID = expressID;
                mesh.hasGeometry = true;

                return mesh;
            }
            case schema::IFCREVOLVEDAREASOLID:
            {
                IfcComposedMesh mesh;

                _loader.MoveToArgumentOffset(expressID, 0);
                uint32_t profileID = _loader.GetRefArgument();
                uint32_t placementID = _loader.GetRefArgument();
                uint32_t axis1PlacementID = _loader.GetRefArgument();
                double angle = angleConversion(_loader.GetDoubleArgument(), _geometryLoader.GetAngleUnits());

                IfcProfile profile = _geometryLoader.GetProfile(profileID);
                glm::dmat4 placement = _geometryLoader.GetLocalPlacement(placementID);
                glm::dvec3 axis = _geometryLoader.GetAxis1Placement(axis1PlacementID)[0];

                bool closed = false;

                glm::dvec3 pos = _geometryLoader.GetAxis1Placement(axis1PlacementID)[1];

                IfcCurve directrix = BuildArc(_geometryLoader.GetLinearScalingFactor(), pos, axis, angle, _circleSegments);
                if(glm::distance(directrix.points[0], directrix.points[directrix.points.size() - 1]) < EPS_BIG)
                {
                    closed = true;
                }

                IfcGeometry geom;

                if (!profile.isComposite)
                {
                    geom = Sweep(_geometryLoader.GetLinearScalingFactor(), closed, profile, directrix, axis, false);
                }
                else
                {
                    for (uint32_t i = 0; i < profile.profiles.size(); i++)
                    {
                        IfcGeometry geom_t = Sweep(_geometryLoader.GetLinearScalingFactor(), closed, profile.profiles[i], directrix, axis, false, false);
                        geom.AddPart(geom_t);
                        geom.AddGeometry(geom_t);
                    }
                }

                mesh.transformation = placement;
                _expressIDToGeometry[expressID] = geom;
                mesh.expressID = expressID;
                mesh.hasGeometry = true;
                if (!mesh.hasColor)
                    mesh.color = glm::dvec4(1.0);
                else
                    mesh.color = generatedColor.value();
                return mesh;
            }
            case schema::IFCEXTRUDEDAREASOLID:
            {
                _loader.MoveToArgumentOffset(expressID, 0);
                uint32_t profileID = _loader.GetRefArgument();
                uint32_t placementID = _loader.GetOptionalRefArgument();
                uint32_t directionID = _loader.GetRefArgument();
                double depth = _loader.GetDoubleArgument();

                auto lineProfileType = _loader.GetLineType(profileID);
                IfcProfile profile = _geometryLoader.GetProfile(profileID);
                if (!profile.isComposite)
                {
                    if (profile.curve.points.empty())
                    {
                        return mesh;
                    }
                }
                else
                {
                    for (uint32_t i = 0; i < profile.profiles.size(); i++)
                    {
                        if (profile.profiles[i].curve.points.empty())
                        {
                            return mesh;
                        }
                    }
                }

                if (placementID)
                {
                    mesh.transformation = _geometryLoader.GetLocalPlacement(placementID);
                }

                glm::dvec3 dir = _geometryLoader.GetCartesianPoint3D(directionID);

                double dirDot = glm::dot(dir, glm::dvec3(0, 0, 1));
                bool flipWinding = dirDot < 0; // can't be perp according to spec

                // TODO: correct dump in case of compositeProfile
                #ifdef CSG_DEBUG_OUTPUT
                    io::DumpSVGCurve(profile.curve.points, "IFCEXTRUDEDAREASOLID_curve.html");
                #endif

                IfcGeometry geom;

                if (!profile.isComposite)
                {
                    geom = Extrude(profile, dir, depth);
                    if (flipWinding)
                    {
                        for (uint32_t i = 0; i < geom.numFaces; i++)
                        {
                            uint32_t temp = geom.indexData[i * 3 + 0];
                            temp = geom.indexData[i * 3 + 0];
                            geom.indexData[i * 3 + 0] = geom.indexData[i * 3 + 1];
                            geom.indexData[i * 3 + 1] = temp;
                        }
                    }
                }
                else
                {
                    for (uint32_t i = 0; i < profile.profiles.size(); i++)
                    {
                        IfcGeometry geom_t = Extrude(profile.profiles[i], dir, depth);
                        if (flipWinding)
                        {
                            for (uint32_t k = 0; k < geom_t.numFaces; k++)
                            {
                                uint32_t temp = geom_t.indexData[k * 3 + 0];
                                temp = geom_t.indexData[k * 3 + 0];
                                geom_t.indexData[k * 3 + 0] = geom_t.indexData[k * 3 + 1];
                                geom_t.indexData[k * 3 + 1] = temp;
                            }
                        }
                        geom.AddPart(geom_t);
                        geom.AddGeometry(geom_t);
                    }
                }

                // TODO: correct dump in case of compositeProfile
                #ifdef CSG_DEBUG_OUTPUT
                    io::DumpIfcGeometry(geom, "IFCEXTRUDEDAREASOLID_geom.obj");
                #endif

                _expressIDToGeometry[expressID] = geom;
                mesh.expressID = expressID;
                mesh.hasGeometry = true;

                return mesh;
            }
            case schema::IFCGEOMETRICSET:
            case schema::IFCGEOMETRICCURVESET:
            {
                _loader.MoveToArgumentOffset(expressID, 0);
                auto items = _loader.GetSetArgument();

                for (auto &item : items)
                {
                    uint32_t itemID = _loader.GetRefArgument(item);
                    mesh.children.push_back(GetMesh(itemID));
                }

                return mesh;
            }
			case schema::IFCBOUNDINGBOX:
				// ignore bounding box
				return mesh;

			case schema::IFCCARTESIANPOINT:
			{
				// IfcCartesianPoint is derived from IfcRepresentationItem and can be used as representation item directly
				IfcGeometry geom;
				auto point = _geometryLoader.GetCartesianPoint3D(expressID);
				geom.vertexData.push_back(point.x);
				geom.vertexData.push_back(point.y);
				geom.vertexData.push_back(point.z);
				geom.vertexData.push_back(0);  // needs to be 6 values per vertex
				geom.vertexData.push_back(0);
				geom.vertexData.push_back(1);
				geom.indexData.push_back(0);

				geom.numPoints = 1;
				geom.isPolygon = true;
				mesh.hasGeometry = true;
				_expressIDToGeometry[expressID] = geom;

				return mesh;
			}
			case schema::IFCEDGE:
			{
				// IfcEdge is derived from IfcRepresentationItem and can be used as representation item directly
				IfcCurve edge = _geometryLoader.GetEdge(expressID);
				IfcGeometry geom;

				for (uint32_t i = 0; i < edge.points.size(); i++)
				{
					auto vert = edge.points[i];
					geom.vertexData.push_back(vert.x);
					geom.vertexData.push_back(vert.y);
					geom.vertexData.push_back(vert.z);
					geom.vertexData.push_back(0);  // needs to be 6 values per vertex
					geom.vertexData.push_back(0);
					geom.vertexData.push_back(1);
					geom.indexData.push_back(i);
				}
				geom.numPoints = edge.points.size();
				geom.isPolygon = true;
				mesh.hasGeometry = true;
				_expressIDToGeometry[expressID] = geom;

				return mesh;
			}
			case schema::IFCCIRCLE:
            case schema::IFCPOLYLINE:
            case schema::IFCINDEXEDPOLYCURVE:
            case schema::IFCTRIMMEDCURVE:
			{
				auto lineProfileType = _loader.GetLineType(expressID);
				IfcCurve curve = _geometryLoader.GetCurve(expressID, 3, false);

				if (curve.points.size() > 0) {
					IfcGeometry geom;

					for (uint32_t i = 0; i < curve.points.size(); i++)
					{
						auto vert = curve.points[i];
						geom.vertexData.push_back(vert.x);
						geom.vertexData.push_back(vert.y);
						geom.vertexData.push_back(vert.z);
						geom.vertexData.push_back(0);  // needs to be 6 values per vertex
						geom.vertexData.push_back(0);
						geom.vertexData.push_back(1);
						geom.indexData.push_back(i);
					}
					geom.numPoints = curve.points.size();
					geom.isPolygon = true;
					mesh.hasGeometry = true;
					_expressIDToGeometry[expressID] = geom;
				}

				return mesh;
			}
			case schema::IFCTEXTLITERAL:
			case schema::IFCTEXTLITERALWITHEXTENT:
				// TODO: save string of the text literal in IfcComposedMesh
				return mesh;
<<<<<<< HEAD
=======

>>>>>>> 3fa133c0
            default:
                spdlog::error("[GetMesh()] unexpected mesh type {}", expressID, lineType);
                break;
            }
        }

        return IfcComposedMesh();
    }

    IfcSurface IfcGeometryProcessor::GetSurface(uint32_t expressID)
    {
        spdlog::debug("[GetSurface({})]",expressID);
        auto lineType = _loader.GetLineType(expressID);

        // TODO: IfcSweptSurface and IfcBSplineSurface still missing
        switch (lineType)
        {
        case schema::IFCPLANE:
        {
            IfcSurface surface;

            _loader.MoveToArgumentOffset(expressID, 0);
            uint32_t locationID = _loader.GetRefArgument();
            surface.transformation = _geometryLoader.GetLocalPlacement(locationID);

            return surface;
        }
        case schema::IFCBSPLINESURFACE:
        {
            IfcSurface surface;

            std::vector<std::vector<glm::vec<3, glm::f64>>> ctrolPts;

            _loader.MoveToArgumentOffset(expressID, 0);
            int Udegree = _loader.GetIntArgument();

            _loader.MoveToArgumentOffset(expressID, 1);
            int Vdegree = _loader.GetIntArgument();

            _loader.MoveToArgumentOffset(expressID, 2);
            auto ctrlPointGroups = _loader.GetSetListArgument();
            for (auto &set : ctrlPointGroups)
            {
                std::vector<glm::vec<3, glm::f64>> list;
                for (auto &token : set)
                {
                    uint32_t pointId = _loader.GetRefArgument(token);
                    list.push_back(_geometryLoader.GetCartesianPoint3D(pointId));
                }
                ctrolPts.push_back(list);
            }

            _loader.MoveToArgumentOffset(expressID, 3);
            auto curveType = _loader.GetStringArgument();

            _loader.MoveToArgumentOffset(expressID, 4);
            auto closedU = _loader.GetStringArgument();

            _loader.MoveToArgumentOffset(expressID, 5);
            auto closedV = _loader.GetStringArgument();

            _loader.MoveToArgumentOffset(expressID, 6);
            auto selfIntersect = _loader.GetStringArgument();

            surface.BSplineSurface.Active = true;
            surface.BSplineSurface.UDegree = Udegree;
            surface.BSplineSurface.VDegree = Vdegree;
            surface.BSplineSurface.ControlPoints = ctrolPts;
            surface.BSplineSurface.ClosedU = closedU;
            surface.BSplineSurface.ClosedV = closedV;
            surface.BSplineSurface.CurveType = curveType;

            break;
        }
        case schema::IFCBSPLINESURFACEWITHKNOTS:
        {
            IfcSurface surface;

            std::vector<std::vector<glm::vec<3, glm::f64>>> ctrolPts;
            std::vector<uint32_t> UMultiplicity;
            std::vector<uint32_t> VMultiplicity;
            std::vector<glm::f64> UKnots;
            std::vector<glm::f64> VKnots;

            _loader.MoveToArgumentOffset(expressID, 0);
            int Udegree = _loader.GetIntArgument();

            _loader.MoveToArgumentOffset(expressID, 1);
            int Vdegree = _loader.GetIntArgument();

            _loader.MoveToArgumentOffset(expressID, 2);
            auto ctrlPointGroups = _loader.GetSetListArgument();
            for (auto &set : ctrlPointGroups)
            {
                std::vector<glm::vec<3, glm::f64>> list;
                for (auto &token : set)
                {
                    uint32_t pointId = _loader.GetRefArgument(token);
                    list.push_back(_geometryLoader.GetCartesianPoint3D(pointId));
                }
                ctrolPts.push_back(list);
            }

            _loader.MoveToArgumentOffset(expressID, 3);
            auto curveType = _loader.GetStringArgument();

            _loader.MoveToArgumentOffset(expressID, 4);
            auto closedU = _loader.GetStringArgument();

            _loader.MoveToArgumentOffset(expressID, 5);
            auto closedV = _loader.GetStringArgument();

            _loader.MoveToArgumentOffset(expressID, 6);
            auto selfIntersect = _loader.GetStringArgument();

            _loader.MoveToArgumentOffset(expressID, 7);
            auto knotSetU = _loader.GetSetArgument();

            _loader.MoveToArgumentOffset(expressID, 8);
            auto knotSetV = _loader.GetSetArgument();

            _loader.MoveToArgumentOffset(expressID, 9);
            auto indexesSetU = _loader.GetSetArgument();

            _loader.MoveToArgumentOffset(expressID, 10);
            auto indexesSetV = _loader.GetSetArgument();

            for (auto &token : knotSetU)
            {
                UMultiplicity.push_back(_loader.GetIntArgument(token));
            }

            for (auto &token : knotSetV)
            {
                VMultiplicity.push_back(_loader.GetIntArgument(token));
            }

            for (auto &token : indexesSetU)
            {
                UKnots.push_back(_loader.GetDoubleArgument(token));
            }

            for (auto &token : indexesSetV)
            {
                VKnots.push_back(_loader.GetDoubleArgument(token));
            }

            surface.BSplineSurface.Active = true;
            surface.BSplineSurface.UDegree = Udegree;
            surface.BSplineSurface.VDegree = Vdegree;
            surface.BSplineSurface.ControlPoints = ctrolPts;
            surface.BSplineSurface.UMultiplicity = UMultiplicity;
            surface.BSplineSurface.VMultiplicity = VMultiplicity;
            surface.BSplineSurface.UKnots = UKnots;
            surface.BSplineSurface.VKnots = VKnots;

            return surface;

            break;
        }
        case schema::IFCRATIONALBSPLINESURFACEWITHKNOTS:
        {
            IfcSurface surface;

            std::vector<std::vector<glm::vec<3, glm::f64>>> ctrolPts;
            std::vector<std::vector<glm::f64>> weightPts;
            std::vector<uint32_t> UMultiplicity;
            std::vector<uint32_t> VMultiplicity;
            std::vector<glm::f64> UKnots;
            std::vector<glm::f64> VKnots;

            _loader.MoveToArgumentOffset(expressID, 0);
            int Udegree = _loader.GetIntArgument();

            _loader.MoveToArgumentOffset(expressID, 1);
            int Vdegree = _loader.GetIntArgument();

            _loader.MoveToArgumentOffset(expressID, 2);
            auto ctrlPointGroups = _loader.GetSetListArgument();
            for (auto &set : ctrlPointGroups)
            {
                std::vector<glm::vec<3, glm::f64>> list;
                for (auto &token : set)
                {
                    uint32_t pointId = _loader.GetRefArgument(token);
                    list.push_back(_geometryLoader.GetCartesianPoint3D(pointId));
                }
                ctrolPts.push_back(list);
            }

            _loader.MoveToArgumentOffset(expressID, 3);
            auto curveType = _loader.GetStringArgument();

            _loader.MoveToArgumentOffset(expressID, 4);
            auto closedU = _loader.GetStringArgument();

            _loader.MoveToArgumentOffset(expressID, 5);
            auto closedV = _loader.GetStringArgument();

            _loader.MoveToArgumentOffset(expressID, 6);
            auto selfIntersect = _loader.GetStringArgument();

            _loader.MoveToArgumentOffset(expressID, 7);
            auto knotSetU = _loader.GetSetArgument();

            _loader.MoveToArgumentOffset(expressID, 8);
            auto knotSetV = _loader.GetSetArgument();

            _loader.MoveToArgumentOffset(expressID, 9);
            auto indexesSetU = _loader.GetSetArgument();

            _loader.MoveToArgumentOffset(expressID, 10);
            auto indexesSetV = _loader.GetSetArgument();

            _loader.MoveToArgumentOffset(expressID, 12);
            auto weightPointGroups = _loader.GetSetListArgument();
            for (auto &set : weightPointGroups)
            {
                std::vector<glm::f64> list;
                for (auto &token : set)
                {
                    list.push_back(_loader.GetDoubleArgument(token));
                }
                weightPts.push_back(list);
            }

            for (auto &token : knotSetU)
            {
                UMultiplicity.push_back(_loader.GetIntArgument(token));
            }

            for (auto &token : knotSetV)
            {
                VMultiplicity.push_back(_loader.GetIntArgument(token));
            }

            for (auto &token : indexesSetU)
            {
                UKnots.push_back(_loader.GetDoubleArgument(token));
            }

            for (auto &token : indexesSetV)
            {
                VKnots.push_back(_loader.GetDoubleArgument(token));
            }

            // if (UKnots[UKnots.size() - 1] != (int)UKnots[UKnots.size() - 1])
            // {
            //     for (uint32_t i = 0; i < UKnots.size(); i++)
            //     {
            //         UKnots[i] = UKnots[i] * (UKnots.size() - 1) / UKnots[UKnots.size() - 1];
            //     }
            // }

            // if (VKnots[VKnots.size() - 1] != (int)VKnots[VKnots.size() - 1])
            // {
            //     for (uint32_t i = 0; i < VKnots.size(); i++)
            //     {
            //         VKnots[i] = VKnots[i] * (VKnots.size() - 1) / VKnots[VKnots.size() - 1];
            //     }
            // }

            // if (closedU == "T")
            // {
            //  std::vector<std::vector<glm::vec<3, glm::f64>>> newCtrolPts;
            //  for (uint32_t i = 0; i < Udegree; i++)
            //  {
            //      newCtrolPts.push_back(ctrolPts[ctrolPts.size() - 1 + (i - Udegree)]);
            //  }
            //  for (uint32_t s = 0; s < ctrolPts.size(); s++)
            //  {
            //      newCtrolPts.push_back(ctrolPts[s]);
            //  }
            //  ctrolPts = newCtrolPts;
            //  UMultiplicity[0] += Udegree;
            // }

            // if (closedV == "T")
            // {
            //  std::vector<std::vector<glm::vec<3, glm::f64>>> newCtrolPts;
            //  for (uint32_t r = 0; r < ctrolPts.size(); r++)
            //  {
            //      std::vector<glm::vec<3, glm::f64>> newSubList;
            //      for (uint32_t i = 0; i < Vdegree; i++)
            //      {
            //          newSubList.push_back(ctrolPts[r][ctrolPts[r].size() - 1 + (i - Vdegree)]);
            //      }
            //      for (uint32_t s = 0; s < ctrolPts[r].size(); s++)
            //      {
            //          newSubList.push_back(ctrolPts[r][s]);
            //      }
            //      newCtrolPts.push_back(newSubList);
            //  }
            //  ctrolPts = newCtrolPts;
            //  VMultiplicity[0] += Vdegree;
            // }

            surface.BSplineSurface.Active = true;
            surface.BSplineSurface.UDegree = Udegree;
            surface.BSplineSurface.VDegree = Vdegree;
            surface.BSplineSurface.ControlPoints = ctrolPts;
            surface.BSplineSurface.UMultiplicity = UMultiplicity;
            surface.BSplineSurface.VMultiplicity = VMultiplicity;
            surface.BSplineSurface.UKnots = UKnots;
            surface.BSplineSurface.VKnots = VKnots;
            surface.BSplineSurface.WeightPoints = weightPts;

            return surface;

            break;
        }
        case schema::IFCCYLINDRICALSURFACE:
        {
            IfcSurface surface;

            _loader.MoveToArgumentOffset(expressID, 0);
            uint32_t locationID = _loader.GetRefArgument();
            surface.transformation = _geometryLoader.GetLocalPlacement(locationID);

            _loader.MoveToArgumentOffset(expressID, 1);
            double radius = _loader.GetDoubleArgument();

            surface.CylinderSurface.Active = true;
            surface.CylinderSurface.Radius = radius;

            return surface;

            break;
        }
        case schema::IFCSURFACEOFREVOLUTION:
        {
            IfcSurface surface;

            _loader.MoveToArgumentOffset(expressID, 0);
            uint32_t profileID = _loader.GetRefArgument();
            IfcProfile profile = _geometryLoader.GetProfile3D(profileID);

            _loader.MoveToArgumentOffset(expressID, 1);
            if (_loader.GetTokenType() == parsing::IfcTokenType::REF)
            {
                _loader.StepBack();
                uint32_t placementID = _loader.GetRefArgument();
                surface.transformation = _geometryLoader.GetLocalPlacement(placementID);
            }

            _loader.MoveToArgumentOffset(expressID, 2);
            uint32_t locationID = _loader.GetRefArgument();

            surface.RevolutionSurface.Active = true;
            surface.RevolutionSurface.Direction = _geometryLoader.GetLocalPlacement(locationID);
            surface.RevolutionSurface.Profile = profile;

            return surface;

            break;
        }
        case schema::IFCSURFACEOFLINEAREXTRUSION:
        {
            IfcSurface surface;

            _loader.MoveToArgumentOffset(expressID, 0);
            uint32_t profileID = _loader.GetRefArgument();
            IfcProfile profile = _geometryLoader.GetProfile(profileID);

            _loader.MoveToArgumentOffset(expressID, 2);
            uint32_t directionID = _loader.GetRefArgument();
            glm::dvec3 direction = _geometryLoader.GetCartesianPoint3D(directionID);

            _loader.MoveToArgumentOffset(expressID, 3);
            double length = 0;
            if (_loader.GetTokenType() == parsing::IfcTokenType::REAL)
            {
                _loader.StepBack();
                length = _loader.GetDoubleArgument();
            }

            surface.ExtrusionSurface.Active = true;
            surface.ExtrusionSurface.Length = length;
            surface.ExtrusionSurface.Profile = profile;
            surface.ExtrusionSurface.Direction = direction;

            _loader.MoveToArgumentOffset(expressID, 1);
            uint32_t locationID = _loader.GetRefArgument();
            surface.transformation = _geometryLoader.GetLocalPlacement(locationID);

            return surface;

            break;
        }
        default:
            spdlog::error("[GetSurface()] unexpected surface type", expressID, lineType);
            break;
        }

        return IfcSurface();
    }

    IfcFlatMesh IfcGeometryProcessor::GetFlatMesh(uint32_t expressID, bool applyLinearScalingFactor)
    {
        spdlog::debug("[GetFlatMesh({})]",expressID);
        IfcFlatMesh flatMesh;
        flatMesh.expressID = expressID;

        IfcComposedMesh composedMesh = GetMesh(expressID);

		glm::dmat4 mat = glm::dmat4(1);
		if (applyLinearScalingFactor)
		{
			mat = glm::scale(glm::dvec3(_geometryLoader.GetLinearScalingFactor()));;
		}

        AddComposedMeshToFlatMesh(flatMesh, composedMesh, _transformation * NormalizeIFC * mat);

        return flatMesh;
    }

    void IfcGeometryProcessor::AddComposedMeshToFlatMesh(IfcFlatMesh &flatMesh, const IfcComposedMesh &composedMesh, const glm::dmat4 &parentMatrix, const glm::dvec4 &color, bool hasColor)
    {
       
        glm::dvec4 newParentColor = color;
        bool newHasColor = hasColor;
        glm::dmat4 newMatrix = parentMatrix * composedMesh.transformation;

        if (composedMesh.hasColor && !hasColor)
        {
            newHasColor = true;
            newParentColor = composedMesh.color;
        }

        if (composedMesh.hasGeometry)
        {
            IfcPlacedGeometry geometry;

            if (!_isCoordinated && _coordinateToOrigin)
            {
                auto &geom = _expressIDToGeometry[composedMesh.expressID];
                if(geom.numPoints > 0)
                {
                    auto pt = geom.GetPoint(0);
                    auto transformedPt = newMatrix * glm::dvec4(pt, 1);
                    _coordinationMatrix = glm::translate(-glm::dvec3(transformedPt));
                    _isCoordinated = true;
                }
            }

     
            auto geom = _expressIDToGeometry[composedMesh.expressID];
			if (geom.isPolygon)
<<<<<<< HEAD
			{
				return;        // only triangles here
			}
=======
 			{
 				return;        // only triangles here
 			}
>>>>>>> 3fa133c0
            if (geometry.testReverse()) geom.ReverseFaces();

            auto translation = glm::dmat4(1.0);

            translation = geom.Normalize();

            _expressIDToGeometry[composedMesh.expressID] = geom;

            if (!composedMesh.hasColor)
            {
                geometry.color = newParentColor;
            }
            else
            {
                geometry.color = composedMesh.color;
                newParentColor = composedMesh.color;
                newHasColor = composedMesh.hasColor;
            }

            geometry.transformation = _coordinationMatrix * newMatrix * translation;

            geometry.SetFlatTransformation();
            geometry.geometryExpressID = composedMesh.expressID;

            flatMesh.geometries.push_back(geometry);
        } else if (composedMesh.hasColor) {
            newParentColor = composedMesh.color;
            newHasColor = composedMesh.hasColor;
        }

        for (auto &c : composedMesh.children)
        {
            AddComposedMeshToFlatMesh(flatMesh, c, newMatrix, newParentColor, newHasColor);
        }
    }

    IfcGeometry IfcGeometryProcessor::BoolProcess(const std::vector<IfcGeometry> &firstGeoms, std::vector<IfcGeometry> &secondGeoms, std::string op)
    {
        return boolEngine.BoolProcess(firstGeoms, secondGeoms, op);
    }

    std::vector<uint32_t> IfcGeometryProcessor::Read2DArrayOfThreeIndices()
    {
        std::vector<uint32_t> result;

        _loader.GetTokenType();

        // while we have point set begin
        while (_loader.GetTokenType() == parsing::IfcTokenType::SET_BEGIN)
        {
            result.push_back((uint32_t)_loader.GetIntArgument());
            result.push_back((uint32_t)_loader.GetIntArgument());
            result.push_back((uint32_t)_loader.GetIntArgument());

            // read point set end
            _loader.GetTokenType();
        }

        return result;
    }

    void IfcGeometryProcessor::ReadIndexedPolygonalFace(uint32_t expressID, std::vector<IfcBound3D> &bounds, const std::vector<glm::dvec3> &points)
    {
        
        spdlog::debug("[ReadIndexedPolygonalFace({})]",expressID);
        auto lineType = _loader.GetLineType(expressID);

        bounds.emplace_back();

        switch (lineType)
        {
        case schema::IFCINDEXEDPOLYGONALFACEWITHVOIDS:
        case schema::IFCINDEXEDPOLYGONALFACE:
        {
            _loader.MoveToArgumentOffset(expressID, 0);
            auto indexIDs = _loader.GetSetArgument();

            IfcGeometry geometry;
            for (auto &indexID : indexIDs)
            {
                uint32_t index = _loader.GetIntArgument(indexID);
                glm::dvec3 point = points[index - 1]; // indices are 1-based

                // I am not proud of this
                bounds.back().curve.points.push_back(point);
            }

            if (lineType == schema::IFCINDEXEDPOLYGONALFACE)
            {
                break;
            }

            // case IFCINDEXEDPOLYGONALFACEWITHVOIDS
            _loader.MoveToArgumentOffset(expressID, 1);

            // guaranteed to be set begin
            _loader.GetTokenType();

            // while we have hole-index set begin
            while (_loader.GetTokenType() == parsing::IfcTokenType::SET_BEGIN)
            {
                bounds.emplace_back();

                while (_loader.GetTokenType() != parsing::IfcTokenType::SET_END)
                {
                    _loader.StepBack();
                    uint32_t index = _loader.GetIntArgument();

                    glm::dvec3 point = points[index - 1]; // indices are still 1-based

                    // I am also not proud of this
                    bounds.back().curve.points.push_back(point);
                }
            }

            break;
        }
        default:
            spdlog::error("[ReadIndexedPolygonalFace()] unexpected indexedface type {}", expressID, lineType);
            break;
        }
    }

    IfcGeometry IfcGeometryProcessor::GetBrep(uint32_t expressID)
    {
        spdlog::debug("[GetBrep({})]",expressID);
        auto lineType = _loader.GetLineType(expressID);
        switch (lineType)
        {
        case schema::IFCCONNECTEDFACESET:
        case schema::IFCCLOSEDSHELL:
        case schema::IFCOPENSHELL:
        {
            _loader.MoveToArgumentOffset(expressID, 0);
            auto faces = _loader.GetSetArgument();

            IfcGeometry geometry;
            for (auto &faceToken : faces)
            {
                uint32_t faceID = _loader.GetRefArgument(faceToken);
                AddFaceToGeometry(faceID, geometry);
            }

            return geometry;
        }
        default:
            spdlog::error("[GetBrep()] unexpected shell type {}", expressID, lineType);
            break;
        }

        return IfcGeometry();
    }

    void IfcGeometryProcessor::AddFaceToGeometry(uint32_t expressID, IfcGeometry &geometry)
    {
        spdlog::debug("[AddFaceToGeometry({})]",expressID);
        auto lineType = _loader.GetLineType(expressID);

        switch (lineType)
        {
        case schema::IFCFACE:
        {
            _loader.MoveToArgumentOffset(expressID, 0);
            auto bounds = _loader.GetSetArgument();

            std::vector<IfcBound3D> bounds3D(bounds.size());

            for (size_t i = 0; i < bounds.size(); i++)
            {
                uint32_t boundID = _loader.GetRefArgument(bounds[i]);
                bounds3D[i] = _geometryLoader.GetBound(boundID);
            }

            TriangulateBounds(geometry, bounds3D, expressID);
            break;
        }
        case schema::IFCADVANCEDFACE:
        {
            _loader.MoveToArgumentOffset(expressID, 0);
            auto bounds = _loader.GetSetArgument();

            std::vector<IfcBound3D> bounds3D(bounds.size());

            for (size_t i = 0; i < bounds.size(); i++)
            {
                uint32_t boundID = _loader.GetRefArgument(bounds[i]);
                bounds3D[i] = _geometryLoader.GetBound(boundID);
            }

            _loader.MoveToArgumentOffset(expressID, 1);
            auto surfRef = _loader.GetRefArgument();

            auto surface = GetSurface(surfRef);

            // TODO: place the face in the surface and tringulate

            if (surface.BSplineSurface.Active)
            {
                TriangulateBspline(geometry, bounds3D, surface, _geometryLoader.GetLinearScalingFactor());
            }
            else if (surface.CylinderSurface.Active)
            {
                TriangulateCylindricalSurface(geometry, bounds3D, surface, _circleSegments);
            }
            else if (surface.RevolutionSurface.Active)
            {
                TriangulateRevolution(geometry, bounds3D, surface, _circleSegments);
            }
            else if (surface.ExtrusionSurface.Active)
            {
                TriangulateExtrusion(geometry, bounds3D, surface);
            }
            else
            {
                TriangulateBounds(geometry, bounds3D, expressID);
            }
            break;
        }
        default:
            spdlog::error("[AddFaceToGeometry()] unexpected face type {}", expressID, lineType);
            break;
        }
    }

    fuzzybools::Geometry booleanManager::convertToEngine(Geometry geom)
    {
        fuzzybools::Geometry newGeom;
        newGeom.fvertexData = geom.fvertexData;
		newGeom.vertexData = geom.vertexData;
		newGeom.indexData = geom.indexData;
        newGeom.planeData = geom.planeData;
		newGeom.numPoints = geom.numPoints;
		newGeom.numFaces = geom.numFaces;
        for(auto plane: geom.planes)
        {
            fuzzybools::SimplePlane newPlane;
            newPlane.distance = plane.distance;
            newPlane.normal = plane.normal;
            newGeom.planes.push_back(newPlane);
        }
        newGeom.hasPlanes = geom.hasPlanes;
        return newGeom;
    }

    IfcGeometry booleanManager::convertToWebIfc(fuzzybools::Geometry geom)
    {
        IfcGeometry newGeom;
        newGeom.fvertexData = geom.fvertexData;
		newGeom.vertexData = geom.vertexData;
		newGeom.indexData = geom.indexData;
        newGeom.planeData = geom.planeData;
		newGeom.numPoints = geom.numPoints;
		newGeom.numFaces = geom.numFaces;
        uint32_t id = 0;
        for(auto plane: geom.planes)
        {
            webifc::geometry::Plane newPlane;
            newPlane.id = id;
            newPlane.distance = plane.distance;
            newPlane.normal = plane.normal;
            newGeom.planes.push_back(newPlane);
            id++;
        }
        newGeom.hasPlanes = geom.hasPlanes;
        return newGeom;
    }

    IfcGeometry booleanManager::BoolProcess(const std::vector<IfcGeometry> &firstGeoms, std::vector<IfcGeometry> &secondGeoms, std::string op)
    {
        spdlog::debug("[BoolProcess({})]");
        IfcGeometry finalResult;

        for (auto &firstGeom : firstGeoms)
        {
            IfcGeometry firstOperator = firstGeom;
            for (auto &secondGeom : secondGeoms)
            {
                bool doit = true;
                if (secondGeom.numFaces == 0)
                {
                    spdlog::error("[BoolProcess()] bool aborted due to empty source or target");

                    // bail out because we will get strange meshes
                    // if this happens, probably there's an issue parsing the mesh that occurred earlier
                    doit = false;
                }

                if (firstOperator.numFaces == 0 && op != "UNION")
                {
                    spdlog::error("[BoolProcess()] bool aborted due to empty source or target");

                    // bail out because we will get strange meshes
                    // if this happens, probably there's an issue parsing the mesh that occurred earlier
                    break;
                }

                if (doit)
                {
                    IfcGeometry secondOperator;

                    if (secondGeom.halfSpace)
                    {
                        glm::dvec3 origin = secondGeom.halfSpaceOrigin;
                        glm::dvec3 x = secondGeom.halfSpaceX - origin;
                        glm::dvec3 y = secondGeom.halfSpaceY - origin;
                        glm::dvec3 z = secondGeom.halfSpaceZ - origin;
                        glm::dmat4 trans = glm::dmat4(
                            glm::dvec4(x, 0),
                            glm::dvec4(y, 0),
                            glm::dvec4(z, 0),
                            glm::dvec4(0, 0, 0, 1)
                        );

                        double scaleX = 1;
                        double scaleY = 1;
                        double scaleZ = 1;

                        for (uint32_t i = 0; i < firstOperator.numPoints; i++)
                        {
                            glm::dvec3 p = firstOperator.GetPoint(i);
                            glm::dvec3 vec = (p - origin);
                            double dx = glm::dot(vec, x);
                            double dy = glm::dot(vec, y);
                            double dz = glm::dot(vec, z);
                            if (glm::abs(dx) > scaleX) {scaleX = glm::abs(dx); }
                            if (glm::abs(dy) > scaleY) {scaleY = glm::abs(dy); }
                            if (glm::abs(dz) > scaleZ) {scaleZ = glm::abs(dz); }
                        }
                        secondOperator.AddGeometry(secondGeom, trans, scaleX * 2, scaleY * 2, scaleZ * 2, secondGeom.halfSpaceOrigin);
                    } else {
                        secondOperator = secondGeom;
                    }

                    #ifdef CSG_DEBUG_OUTPUT
                        io::DumpIfcGeometry(secondOperator, "second.obj");
                    #endif

                    #ifdef CSG_DEBUG_OUTPUT
                        io::DumpIfcGeometry(firstOperator, "first.obj");
                    #endif

                    firstOperator.buildPlanes();
                    secondOperator.buildPlanes();

                    if (op == "DIFFERENCE")
                    {
                        firstOperator = Subtract(firstOperator, secondOperator);
                    }
                    else if (op == "UNION")
                    {
                        firstOperator = Union(firstOperator, secondOperator);
                    }

                    #ifdef CSG_DEBUG_OUTPUT
                        io::DumpIfcGeometry(firstOperator, "result.obj");
                    #endif
                }
            }
            finalResult.AddGeometry(firstOperator);
        }

        return finalResult;
    }

    IfcGeometry booleanManager::Union(IfcGeometry firstOperator, IfcGeometry secondOperator)
    {        
        fuzzybools::Geometry firstEngGeom = convertToEngine(firstOperator);
        fuzzybools::Geometry secondEngGeom = convertToEngine(secondOperator);
        return convertToWebIfc(fuzzybools::Union(firstEngGeom, secondEngGeom));
    }

    IfcGeometry booleanManager::Subtract(IfcGeometry firstOperator, IfcGeometry secondOperator)
    {
        fuzzybools::Geometry firstEngGeom = convertToEngine(firstOperator);
        fuzzybools::Geometry secondEngGeom = convertToEngine(secondOperator);
        return convertToWebIfc(fuzzybools::Subtract(firstEngGeom, secondEngGeom));
    }

}<|MERGE_RESOLUTION|>--- conflicted
+++ resolved
@@ -1139,11 +1139,7 @@
 			case schema::IFCTEXTLITERALWITHEXTENT:
 				// TODO: save string of the text literal in IfcComposedMesh
 				return mesh;
-<<<<<<< HEAD
-=======
-
->>>>>>> 3fa133c0
-            default:
+      default:
                 spdlog::error("[GetMesh()] unexpected mesh type {}", expressID, lineType);
                 break;
             }
@@ -1591,15 +1587,9 @@
      
             auto geom = _expressIDToGeometry[composedMesh.expressID];
 			if (geom.isPolygon)
-<<<<<<< HEAD
-			{
-				return;        // only triangles here
-			}
-=======
  			{
  				return;        // only triangles here
  			}
->>>>>>> 3fa133c0
             if (geometry.testReverse()) geom.ReverseFaces();
 
             auto translation = glm::dmat4(1.0);
